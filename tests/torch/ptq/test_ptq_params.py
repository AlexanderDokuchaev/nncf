<<<<<<< HEAD
"""
 Copyright (c) 2023 Intel Corporation
 Licensed under the Apache License, Version 2.0 (the "License");
 you may not use this file except in compliance with the License.
 You may obtain a copy of the License at
      http://www.apache.org/licenses/LICENSE-2.0
 Unless required by applicable law or agreed to in writing, software
 distributed under the License is distributed on an "AS IS" BASIS,
 WITHOUT WARRANTIES OR CONDITIONS OF ANY KIND, either express or implied.
 See the License for the specific language governing permissions and
 limitations under the License.
"""
=======
# Copyright (c) 2023 Intel Corporation
# Licensed under the Apache License, Version 2.0 (the "License");
# you may not use this file except in compliance with the License.
# You may obtain a copy of the License at
#      http://www.apache.org/licenses/LICENSE-2.0
# Unless required by applicable law or agreed to in writing, software
# distributed under the License is distributed on an "AS IS" BASIS,
# WITHOUT WARRANTIES OR CONDITIONS OF ANY KIND, either express or implied.
# See the License for the specific language governing permissions and
# limitations under the License.
>>>>>>> 6d84548b

import pytest
from torch import nn

from nncf.common.graph.patterns import GraphPattern
from nncf.common.graph.transformations.commands import TargetType
from nncf.parameters import TargetDevice
from nncf.quantization.algorithms.min_max.torch_backend import PTMinMaxAlgoBackend
from nncf.quantization.algorithms.post_training.algorithm import PostTrainingQuantization
<<<<<<< HEAD
from nncf.quantization.algorithms.post_training.algorithm import PostTrainingQuantizationParameters
=======
>>>>>>> 6d84548b
from nncf.scopes import IgnoredScope
from nncf.torch.graph.graph import PTTargetPoint
from nncf.torch.graph.operator_metatypes import PTModuleConv2dMetatype
from nncf.torch.graph.operator_metatypes import PTModuleLinearMetatype
from nncf.torch.graph.operator_metatypes import PTSoftmaxMetatype
from nncf.torch.tensor_statistics.collectors import PTMeanMinMaxStatisticCollector
from nncf.torch.tensor_statistics.collectors import PTMinMaxStatisticCollector
from tests.common.quantization.metatypes import Conv2dTestMetatype
from tests.common.quantization.metatypes import LinearTestMetatype
from tests.common.quantization.metatypes import SoftmaxTestMetatype
from tests.post_training.test_ptq_params import TemplateTestPTQParams
from tests.torch.helpers import create_bn
from tests.torch.helpers import create_conv
from tests.torch.helpers import create_depthwise_conv
from tests.torch.ptq.helpers import get_nncf_network
from tests.torch.ptq.helpers import get_single_conv_nncf_graph
<<<<<<< HEAD
from tests.torch.ptq.helpers import get_single_no_weight_matmul_nncf_graph
=======
from tests.torch.ptq.helpers import get_single_no_weigth_matmul_nncf_graph
>>>>>>> 6d84548b

# pylint: disable=protected-access


class ToNNCFNetworkInterface:
    def get_nncf_network(self):
        return get_nncf_network(self)


class LinearTestModel(nn.Module, ToNNCFNetworkInterface):
    def __init__(self):
        super().__init__()
        self.conv1 = create_conv(3, 3, 1)
        self.bn1 = create_bn(3)
        self.relu = nn.ReLU()
        self.avg_pool = nn.AdaptiveAvgPool2d(1)
        self.conv2 = create_conv(3, 1, 1)
        self.bn2 = create_bn(1)

    def forward(self, x):
        # input_shape = [1, 3, 32, 32]
        x = self.relu(self.conv1(x))
        x = self.bn1(x)
        x = self.avg_pool(x)
        x = self.relu(self.conv2(x))
        x = self.bn2(x)
        return x


class OneDepthwiseConvModel(nn.Module, ToNNCFNetworkInterface):
    def __init__(self) -> None:
        super().__init__()
        self.depthwise_conv = create_depthwise_conv(3, 1, 1, 1)

    def forward(self, x):
        # input_shape = [1, 3, 32, 32]
        return self.depthwise_conv(x)


@pytest.mark.parametrize("target_device", TargetDevice)
def test_target_device(target_device):
    algo = PostTrainingQuantization(target_device=target_device)
    min_max_algo = algo.algorithms[0]
    min_max_algo._backend_entity = PTMinMaxAlgoBackend()
    assert min_max_algo._target_device == target_device


class TestPTQParams(TemplateTestPTQParams):
    def get_algo_backend(self):
        return PTMinMaxAlgoBackend()

    def check_is_min_max_statistic_collector(self, tensor_collector):
        assert isinstance(tensor_collector, PTMinMaxStatisticCollector)

    def check_is_mean_min_max_statistic_collector(self, tensor_collector):
        assert isinstance(tensor_collector, PTMeanMinMaxStatisticCollector)

    def check_quantize_outputs_fq_num(self, quantize_outputs, act_num_q, weight_num_q):
        if quantize_outputs:
            assert act_num_q == 2
        else:
            assert act_num_q == 1
        assert weight_num_q == 1

    def target_point(self, target_type: TargetType, target_node_name: str, port_id: int) -> PTTargetPoint:
        return PTTargetPoint(target_type, target_node_name, input_port_id=port_id)

    @property
    def metatypes_mapping(self):
        return {
            Conv2dTestMetatype: PTModuleConv2dMetatype,
            LinearTestMetatype: PTModuleLinearMetatype,
            SoftmaxTestMetatype: PTSoftmaxMetatype,
        }

    @pytest.fixture(scope="session")
    def test_params(self):
        return {
<<<<<<< HEAD
            "test_range_type_per_tensor": {"model": LinearTestModel().get_nncf_network(), "stat_points_num": 5},
            "test_range_type_per_channel": {"model": OneDepthwiseConvModel().get_nncf_network(), "stat_points_num": 2},
            "test_quantize_outputs": {"nncf_graph": get_single_conv_nncf_graph().nncf_graph, "pattern": GraphPattern()},
            "test_ignored_scopes": {"nncf_graph": get_single_conv_nncf_graph().nncf_graph, "pattern": GraphPattern()},
            "test_model_type_pass": {
                "nncf_graph": get_single_no_weight_matmul_nncf_graph().nncf_graph,
=======
            "test_range_estimator_per_tensor": {"model": LinearTestModel().get_nncf_network(), "stat_points_num": 5},
            "test_range_estimator_per_channel": {
                "model": OneDepthwiseConvModel().get_nncf_network(),
                "stat_points_num": 2,
            },
            "test_quantize_outputs": {"nncf_graph": get_single_conv_nncf_graph().nncf_graph, "pattern": GraphPattern()},
            "test_ignored_scopes": {"nncf_graph": get_single_conv_nncf_graph().nncf_graph, "pattern": GraphPattern()},
            "test_model_type_pass": {
                "nncf_graph": get_single_no_weigth_matmul_nncf_graph().nncf_graph,
>>>>>>> 6d84548b
                "pattern": GraphPattern(),
            },
        }

    @pytest.fixture(params=[(IgnoredScope([]), 1, 1), (IgnoredScope(["/Conv_1_0"]), 0, 0)])
    def ignored_scopes_data(self, request):
        return request.param<|MERGE_RESOLUTION|>--- conflicted
+++ resolved
@@ -1,17 +1,3 @@
-<<<<<<< HEAD
-"""
- Copyright (c) 2023 Intel Corporation
- Licensed under the Apache License, Version 2.0 (the "License");
- you may not use this file except in compliance with the License.
- You may obtain a copy of the License at
-      http://www.apache.org/licenses/LICENSE-2.0
- Unless required by applicable law or agreed to in writing, software
- distributed under the License is distributed on an "AS IS" BASIS,
- WITHOUT WARRANTIES OR CONDITIONS OF ANY KIND, either express or implied.
- See the License for the specific language governing permissions and
- limitations under the License.
-"""
-=======
 # Copyright (c) 2023 Intel Corporation
 # Licensed under the Apache License, Version 2.0 (the "License");
 # you may not use this file except in compliance with the License.
@@ -22,7 +8,6 @@
 # WITHOUT WARRANTIES OR CONDITIONS OF ANY KIND, either express or implied.
 # See the License for the specific language governing permissions and
 # limitations under the License.
->>>>>>> 6d84548b
 
 import pytest
 from torch import nn
@@ -32,10 +17,6 @@
 from nncf.parameters import TargetDevice
 from nncf.quantization.algorithms.min_max.torch_backend import PTMinMaxAlgoBackend
 from nncf.quantization.algorithms.post_training.algorithm import PostTrainingQuantization
-<<<<<<< HEAD
-from nncf.quantization.algorithms.post_training.algorithm import PostTrainingQuantizationParameters
-=======
->>>>>>> 6d84548b
 from nncf.scopes import IgnoredScope
 from nncf.torch.graph.graph import PTTargetPoint
 from nncf.torch.graph.operator_metatypes import PTModuleConv2dMetatype
@@ -52,11 +33,7 @@
 from tests.torch.helpers import create_depthwise_conv
 from tests.torch.ptq.helpers import get_nncf_network
 from tests.torch.ptq.helpers import get_single_conv_nncf_graph
-<<<<<<< HEAD
 from tests.torch.ptq.helpers import get_single_no_weight_matmul_nncf_graph
-=======
-from tests.torch.ptq.helpers import get_single_no_weigth_matmul_nncf_graph
->>>>>>> 6d84548b
 
 # pylint: disable=protected-access
 
@@ -135,14 +112,6 @@
     @pytest.fixture(scope="session")
     def test_params(self):
         return {
-<<<<<<< HEAD
-            "test_range_type_per_tensor": {"model": LinearTestModel().get_nncf_network(), "stat_points_num": 5},
-            "test_range_type_per_channel": {"model": OneDepthwiseConvModel().get_nncf_network(), "stat_points_num": 2},
-            "test_quantize_outputs": {"nncf_graph": get_single_conv_nncf_graph().nncf_graph, "pattern": GraphPattern()},
-            "test_ignored_scopes": {"nncf_graph": get_single_conv_nncf_graph().nncf_graph, "pattern": GraphPattern()},
-            "test_model_type_pass": {
-                "nncf_graph": get_single_no_weight_matmul_nncf_graph().nncf_graph,
-=======
             "test_range_estimator_per_tensor": {"model": LinearTestModel().get_nncf_network(), "stat_points_num": 5},
             "test_range_estimator_per_channel": {
                 "model": OneDepthwiseConvModel().get_nncf_network(),
@@ -151,8 +120,7 @@
             "test_quantize_outputs": {"nncf_graph": get_single_conv_nncf_graph().nncf_graph, "pattern": GraphPattern()},
             "test_ignored_scopes": {"nncf_graph": get_single_conv_nncf_graph().nncf_graph, "pattern": GraphPattern()},
             "test_model_type_pass": {
-                "nncf_graph": get_single_no_weigth_matmul_nncf_graph().nncf_graph,
->>>>>>> 6d84548b
+                "nncf_graph": get_single_no_weight_matmul_nncf_graph().nncf_graph,
                 "pattern": GraphPattern(),
             },
         }
