<<<<<<< HEAD
"""
 Copyright (c) 2023 Intel Corporation
 Licensed under the Apache License, Version 2.0 (the "License");
 you may not use this file except in compliance with the License.
 You may obtain a copy of the License at
      http://www.apache.org/licenses/LICENSE-2.0
 Unless required by applicable law or agreed to in writing, software
 distributed under the License is distributed on an "AS IS" BASIS,
 WITHOUT WARRANTIES OR CONDITIONS OF ANY KIND, either express or implied.
 See the License for the specific language governing permissions and
 limitations under the License.
"""

from dataclasses import dataclass
from pathlib import Path

=======
# Copyright (c) 2023 Intel Corporation
# Licensed under the Apache License, Version 2.0 (the "License");
# you may not use this file except in compliance with the License.
# You may obtain a copy of the License at
#      http://www.apache.org/licenses/LICENSE-2.0
# Unless required by applicable law or agreed to in writing, software
# distributed under the License is distributed on an "AS IS" BASIS,
# WITHOUT WARRANTIES OR CONDITIONS OF ANY KIND, either express or implied.
# See the License for the specific language governing permissions and
# limitations under the License.

from dataclasses import dataclass
from pathlib import Path

>>>>>>> 6d84548b
import numpy as np
import onnx
import pytest
import torch
from torch import nn

from nncf import Dataset
from nncf import NNCFConfig
from nncf.common.graph.transformations.commands import TargetType
from nncf.common.quantization.structs import QuantizationMode
from nncf.common.quantization.structs import QuantizationPreset
from nncf.common.quantization.structs import QuantizerConfig
from nncf.common.quantization.structs import QuantizerGroup
from nncf.quantization.algorithms.min_max.algorithm import MinMaxQuantization
from nncf.quantization.algorithms.min_max.torch_backend import PTMinMaxAlgoBackend
from nncf.quantization.fake_quantize import FakeQuantizeParameters
from nncf.quantization.fake_quantize import calculate_quantizer_parameters
from nncf.quantization.fake_quantize import get_quantizer_narrow_range
from nncf.torch.model_creation import create_nncf_network
from nncf.torch.statistics.aggregator import PTStatisticsAggregator
from nncf.torch.tensor_statistics.statistics import PTMinMaxTensorStatistic
from tests.post_training.test_calculate_quantizer_parameters import TemplateTestFQParams
from tests.torch.helpers import get_all_inputs_for_graph_node
from tests.torch.helpers import get_nodes_by_type

# pylint: disable=protected-access

INPUT_SHAPE = (2, 3, 4, 5)


@dataclass
class CaseSymParams:
    fq_params: FakeQuantizeParameters
    per_channel: bool
    quant_group: QuantizerGroup
    ref_scale: np.ndarray


SYM_CASES = (
    CaseSymParams(
        fq_params=FakeQuantizeParameters(
            np.array(-0.49920455, dtype=np.float32),
            np.array(0.49530452, dtype=np.float32),
            np.array(-0.49920455, dtype=np.float32),
            np.array(0.49530452, dtype=np.float32),
            256,
        ),
        per_channel=False,
        quant_group=QuantizerGroup.ACTIVATIONS,
        ref_scale=0.49530452,
    ),
    CaseSymParams(
        fq_params=FakeQuantizeParameters(
            np.array(-0.49530452, dtype=np.float32),
            np.array(0.49530452, dtype=np.float32),
            np.array(-0.49530452, dtype=np.float32),
            np.array(0.49530452, dtype=np.float32),
            255,
        ),
        per_channel=False,
        quant_group=QuantizerGroup.WEIGHTS,
        ref_scale=0.49530452,
    ),
    CaseSymParams(
        fq_params=FakeQuantizeParameters(
            np.array([-0.4835594, -0.49530452, -0.49221927], dtype=np.float32).reshape(1, 3, 1, 1),
            np.array([0.4797816, 0.49920455, 0.48837382], dtype=np.float32).reshape(1, 3, 1, 1),
            np.array([-0.4835594, -0.49530452, -0.49221927], dtype=np.float32).reshape(1, 3, 1, 1),
            np.array([0.4797816, 0.49920455, 0.48837382], dtype=np.float32).reshape(1, 3, 1, 1),
            256,
        ),
        per_channel=True,
        quant_group=QuantizerGroup.ACTIVATIONS,
        ref_scale=np.array([0.4797816, 0.49920455, 0.48837382]).reshape(1, 3, 1, 1),
    ),
    CaseSymParams(
        fq_params=FakeQuantizeParameters(
            np.array([-0.48837382, -0.49530452], dtype=np.float32).reshape(2, 1, 1, 1),
            np.array([0.48837382, 0.49530452], dtype=np.float32).reshape(2, 1, 1, 1),
            np.array([-0.48837382, -0.49530452], dtype=np.float32).reshape(2, 1, 1, 1),
            np.array([0.48837382, 0.49530452], dtype=np.float32).reshape(2, 1, 1, 1),
            255,
        ),
        per_channel=True,
        quant_group=QuantizerGroup.WEIGHTS,
        ref_scale=np.array([0.48837382, 0.49530452]).reshape(2, 1, 1, 1),
    ),
)


@pytest.mark.parametrize("case_to_test", SYM_CASES)
def test_quantizer_params_sym(case_to_test):
    per_ch = case_to_test.per_channel
    fq_params = case_to_test.fq_params
    quant_group = case_to_test.quant_group
    qconfig = QuantizerConfig(num_bits=8, mode=QuantizationMode.SYMMETRIC, per_channel=per_ch)

    if not per_ch:
        scale_shape = [1]
    else:
        scale_shape = [1] * len(INPUT_SHAPE)
        axis = 0 if quant_group == QuantizerGroup.WEIGHTS else 1
        scale_shape[axis] = INPUT_SHAPE[axis]

    target_type = (
        TargetType.OPERATION_WITH_WEIGHTS if quant_group == QuantizerGroup.WEIGHTS else TargetType.PRE_LAYER_OPERATION
    )
    quantizer = PTMinMaxAlgoBackend._create_quantizer(qconfig, scale_shape, fq_params, target_type)

    assert quantizer.levels == fq_params.levels
    scale = quantizer.scale.detach().numpy()
    ref_scale = case_to_test.ref_scale
    assert np.allclose(scale, ref_scale)


@dataclass
class CaseAsymParams:
    fq_params: FakeQuantizeParameters
    per_channel: bool
    quant_group: QuantizerGroup
    ref_inp_low: np.ndarray
    ref_inp_range: np.ndarray


ASYM_CASES = (
    CaseAsymParams(
        fq_params=FakeQuantizeParameters(
            np.array(-0.49530452, dtype=np.float32),
            np.array(0.49143496, dtype=np.float32),
            np.array(-0.49530452, dtype=np.float32),
            np.array(0.49143496, dtype=np.float32),
            256,
        ),
        per_channel=False,
        quant_group=QuantizerGroup.WEIGHTS,
        ref_inp_low=-0.49530452,
        ref_inp_range=0.98673948,
    ),
    CaseAsymParams(
        fq_params=FakeQuantizeParameters(
            np.array(-0.49530452, dtype=np.float32),
            np.array(0.49143496, dtype=np.float32),
            np.array(-0.49530452, dtype=np.float32),
            np.array(0.49143496, dtype=np.float32),
            256,
        ),
        per_channel=False,
        quant_group=QuantizerGroup.ACTIVATIONS,
        ref_inp_low=-0.49530452,
        ref_inp_range=0.98673948,
    ),
    CaseAsymParams(
        fq_params=FakeQuantizeParameters(
            np.array([-0.48051512, -0.49776307, -0.44099426], dtype=np.float32).reshape(1, 3, 1, 1),
            np.array([0.4767611, 0.47861832, 0.48837382], dtype=np.float32).reshape(1, 3, 1, 1),
            np.array([-0.48051512, -0.49776307, -0.44099426], dtype=np.float32).reshape(1, 3, 1, 1),
            np.array([0.4767611, 0.47861832, 0.48837382], dtype=np.float32).reshape(1, 3, 1, 1),
            256,
        ),
        per_channel=True,
        quant_group=QuantizerGroup.ACTIVATIONS,
        ref_inp_low=np.array([-0.48051512, -0.49776307, -0.44099426]).reshape(1, 3, 1, 1),
        ref_inp_range=np.array([0.9572762, 0.9763814, 0.9293681]).reshape(1, 3, 1, 1),
    ),
    CaseAsymParams(
        fq_params=FakeQuantizeParameters(
            np.array([-0.4845584, -0.49583155], dtype=np.float32).reshape(2, 1, 1, 1),
            np.array([0.48837382, 0.4767611], dtype=np.float32).reshape(2, 1, 1, 1),
            np.array([-0.4845584, -0.49583155], dtype=np.float32).reshape(2, 1, 1, 1),
            np.array([0.48837382, 0.4767611], dtype=np.float32).reshape(2, 1, 1, 1),
            256,
        ),
        per_channel=True,
        quant_group=QuantizerGroup.WEIGHTS,
        ref_inp_low=np.array([-0.4845584, -0.49583155]).reshape(2, 1, 1, 1),
        ref_inp_range=np.array([0.97293222, 0.97259265]).reshape(2, 1, 1, 1),
    ),
)


@pytest.mark.parametrize("case_to_test", ASYM_CASES)
def test_quantizer_params_asym(case_to_test):
    per_ch = case_to_test.per_channel
    fq_params = case_to_test.fq_params
    quant_group = case_to_test.quant_group
    qconfig = QuantizerConfig(num_bits=8, mode=QuantizationMode.ASYMMETRIC, per_channel=per_ch)

    if not per_ch:
        scale_shape = [1]
    else:
        scale_shape = [1] * len(INPUT_SHAPE)
        axis = 0 if quant_group == QuantizerGroup.WEIGHTS else 1
        scale_shape[axis] = INPUT_SHAPE[axis]

    target_type = (
        TargetType.OPERATION_WITH_WEIGHTS if quant_group == QuantizerGroup.WEIGHTS else TargetType.PRE_LAYER_OPERATION
    )
    quantizer = PTMinMaxAlgoBackend._create_quantizer(qconfig, scale_shape, fq_params, target_type)
    assert quantizer.levels == fq_params.levels
    assert np.allclose(quantizer.input_low.detach().numpy(), case_to_test.ref_inp_low)
    assert np.allclose(quantizer.input_range.detach().numpy(), case_to_test.ref_inp_range)


class LinearTestModel(nn.Module):
    def __init__(self):
        super().__init__()
        self.conv1 = nn.Conv2d(3, 3, 1)
        self.bn1 = nn.BatchNorm2d(3)
        self.relu = nn.ReLU()
        self.avg_pool = nn.AdaptiveAvgPool2d(1)
        self.conv2 = nn.Conv2d(3, 1, 1)
        self.bn2 = nn.BatchNorm2d(1)
        with torch.no_grad():
            self.conv1.weight.copy_(torch.rand_like(self.conv1.weight)) - 0.5
            self.conv2.weight.copy_(torch.rand_like(self.conv2.weight)) - 0.5

    def forward(self, x):
        # input_shape = [1, 3, 32, 32]
        relu = self.relu(self.conv1(x))
        bn1 = self.bn1(relu)
        avg_pool = self.avg_pool(bn1)
        x2 = self.relu(self.conv2(avg_pool))
        out = self.bn2(x2)
        return out, relu, bn1, avg_pool


class SyntheticDataset(torch.utils.data.Dataset):
    def __init__(self):
        super().__init__()
        self._length = 1
        self._img_size = 32

    def __getitem__(self, idx):
        if idx >= self._length:
            raise StopIteration
        test_input_sample = torch.zeros([3, self._img_size, self._img_size])
        for i in range(0, self._img_size):
            for j in range(0, self._img_size):
                test_input_sample[0][i][j] = i * self._img_size - j
        test_input_sample[1] = test_input_sample[0] + 0.5
        test_input_sample[2] = test_input_sample[0] * 0.5
        return test_input_sample

    def __len__(self):
        return self._length


def calculate_statistics(data, mode, qgroup, half_range=False):
    data = data.detach().numpy()
    per_ch = qgroup == QuantizerGroup.WEIGHTS
    axes = (1, 2, 3) if per_ch else None
    min_values = np.amin(data, axes)
    if mode == QuantizationMode.SYMMETRIC:
        max_values = np.amax(np.abs(data), axes)
    else:
        max_values = np.amax(data, axes)

    statistics = PTMinMaxTensorStatistic(
        min_values=torch.from_numpy(np.array(min_values)), max_values=torch.from_numpy(np.array(max_values))
    )
    signedness_to_force = True if qgroup == QuantizerGroup.WEIGHTS else None
    qconfig = QuantizerConfig(num_bits=8, mode=mode, per_channel=per_ch, signedness_to_force=signedness_to_force)
    narrow_range = get_quantizer_narrow_range(qconfig, qgroup)
    fq_params = calculate_quantizer_parameters(statistics, qconfig, qgroup, narrow_range, half_range)
    return {"input_low": fq_params.input_low, "input_high": fq_params.input_high}


def calculate_fq_params(model, input_data):
    _, relu, bn1, avg_pool = model(input_data)
    conv1_stats = calculate_statistics(input_data, QuantizationMode.SYMMETRIC, QuantizerGroup.ACTIVATIONS)
    bn1_stats = calculate_statistics(bn1, QuantizationMode.SYMMETRIC, QuantizerGroup.ACTIVATIONS)
    avg_pool_stats = calculate_statistics(avg_pool, QuantizationMode.SYMMETRIC, QuantizerGroup.ACTIVATIONS)
    conv2_stats = calculate_statistics(relu, QuantizationMode.SYMMETRIC, QuantizerGroup.ACTIVATIONS)

    conv1_w = model.conv1.weight
    conv1_w_stats = calculate_statistics(conv1_w, QuantizationMode.SYMMETRIC, QuantizerGroup.WEIGHTS, True)
    conv2_w = model.conv2.weight
    conv2_w_stats = calculate_statistics(conv2_w, QuantizationMode.SYMMETRIC, QuantizerGroup.WEIGHTS)
    return {
        "FakeQuantize_6": conv1_stats,
        "relu/FakeQuantize": bn1_stats,
        "avg_pool/FakeQuantize": avg_pool_stats,
        "bn1/FakeQuantize": conv2_stats,
        "conv1/pre_ops.0/op/FakeQuantize": conv1_w_stats,
        "conv2/pre_ops.0/op/FakeQuantize": conv2_w_stats,
    }


def test_quantizer_parameters_export(tmp_path: Path):
    model = LinearTestModel()
    model.eval().cpu()

    data_loader = torch.utils.data.DataLoader(SyntheticDataset(), batch_size=1)
    input_data = next(iter(data_loader))
    fq_params = calculate_fq_params(model, input_data)

    dataset = Dataset(data_loader)
<<<<<<< HEAD
    min_max_algo = MinMaxQuantization(
        MinMaxQuantizationParameters(number_samples=1, preset=QuantizationPreset.PERFORMANCE, inplace_statistics=False)
    )
=======
    min_max_algo = MinMaxQuantization(subset_size=1, preset=QuantizationPreset.PERFORMANCE, inplace_statistics=False)
>>>>>>> 6d84548b
    statistics_aggregator = PTStatisticsAggregator(dataset)

    nncf_config = NNCFConfig({"input_info": {"sample_size": [1, 3, 32, 32]}})
    nncf_network = create_nncf_network(model, nncf_config)
    statistic_points = min_max_algo.get_statistic_points(nncf_network)
    statistics_aggregator.register_statistic_points(statistic_points)
    statistics_aggregator.collect_statistics(model)
    torch_quantized_model = min_max_algo._apply(model, statistics_aggregator.statistic_points)

    path = str(tmp_path / "torch_ptq_model.onnx")
    torch.onnx.export(
        torch_quantized_model,
        input_data,
        path,
        export_params=True,
        opset_version=13,
        do_constant_folding=False,
    )

    onnx_model = onnx.load(path)
    fq_nodes = get_nodes_by_type(onnx_model, "FakeQuantize")
    inputs = [get_all_inputs_for_graph_node(fq_node, onnx_model.graph) for fq_node in fq_nodes]
    torch_ptq_params = {}
    for fq_node, fq_input in zip(fq_nodes, inputs):
        fq_input = list(fq_input.values())
        input_low, input_high = fq_input[-2].flatten(), fq_input[-1].flatten()
        torch_ptq_params[fq_node.name] = {"input_low": input_low, "input_high": input_high}

    for name in fq_params:
        assert name in torch_ptq_params
        assert np.allclose(fq_params[name]["input_low"], torch_ptq_params[name]["input_low"])
        assert np.allclose(fq_params[name]["input_high"], torch_ptq_params[name]["input_high"])


class TestFQParams(TemplateTestFQParams):
    @property
    def tensor_statistic(self):
        return PTMinMaxTensorStatistic<|MERGE_RESOLUTION|>--- conflicted
+++ resolved
@@ -1,21 +1,3 @@
-<<<<<<< HEAD
-"""
- Copyright (c) 2023 Intel Corporation
- Licensed under the Apache License, Version 2.0 (the "License");
- you may not use this file except in compliance with the License.
- You may obtain a copy of the License at
-      http://www.apache.org/licenses/LICENSE-2.0
- Unless required by applicable law or agreed to in writing, software
- distributed under the License is distributed on an "AS IS" BASIS,
- WITHOUT WARRANTIES OR CONDITIONS OF ANY KIND, either express or implied.
- See the License for the specific language governing permissions and
- limitations under the License.
-"""
-
-from dataclasses import dataclass
-from pathlib import Path
-
-=======
 # Copyright (c) 2023 Intel Corporation
 # Licensed under the Apache License, Version 2.0 (the "License");
 # you may not use this file except in compliance with the License.
@@ -30,7 +12,6 @@
 from dataclasses import dataclass
 from pathlib import Path
 
->>>>>>> 6d84548b
 import numpy as np
 import onnx
 import pytest
@@ -328,13 +309,7 @@
     fq_params = calculate_fq_params(model, input_data)
 
     dataset = Dataset(data_loader)
-<<<<<<< HEAD
-    min_max_algo = MinMaxQuantization(
-        MinMaxQuantizationParameters(number_samples=1, preset=QuantizationPreset.PERFORMANCE, inplace_statistics=False)
-    )
-=======
     min_max_algo = MinMaxQuantization(subset_size=1, preset=QuantizationPreset.PERFORMANCE, inplace_statistics=False)
->>>>>>> 6d84548b
     statistics_aggregator = PTStatisticsAggregator(dataset)
 
     nncf_config = NNCFConfig({"input_info": {"sample_size": [1, 3, 32, 32]}})
