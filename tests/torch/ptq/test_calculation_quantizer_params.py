# Copyright (c) 2023 Intel Corporation
# Licensed under the Apache License, Version 2.0 (the "License");
# you may not use this file except in compliance with the License.
# You may obtain a copy of the License at
#      http://www.apache.org/licenses/LICENSE-2.0
# Unless required by applicable law or agreed to in writing, software
# distributed under the License is distributed on an "AS IS" BASIS,
# WITHOUT WARRANTIES OR CONDITIONS OF ANY KIND, either express or implied.
# See the License for the specific language governing permissions and
# limitations under the License.

from dataclasses import dataclass
from pathlib import Path

import numpy as np
import onnx
import pytest
import torch
from torch import nn

from nncf import Dataset
from nncf import NNCFConfig
from nncf.common.graph.transformations.commands import TargetType
from nncf.common.quantization.structs import QuantizationMode
from nncf.common.quantization.structs import QuantizationPreset
from nncf.common.quantization.structs import QuantizerConfig
from nncf.common.quantization.structs import QuantizerGroup
from nncf.experimental.tensor import Tensor
from nncf.experimental.tensor import functions as fn
from nncf.quantization.algorithms.min_max.algorithm import MinMaxQuantization
from nncf.quantization.algorithms.min_max.torch_backend import PTMinMaxAlgoBackend
from nncf.quantization.fake_quantize import FakeQuantizeParameters
from nncf.quantization.fake_quantize import calculate_quantizer_parameters
from nncf.quantization.fake_quantize import get_quantizer_narrow_range
from nncf.torch.model_creation import create_nncf_network
from nncf.torch.statistics.aggregator import PTStatisticsAggregator
from nncf.torch.tensor_statistics.statistics import PTMinMaxTensorStatistic
from tests.post_training.test_templates.test_calculate_quantizer_parameters import TemplateTestFQParams
from tests.torch.helpers import get_all_inputs_for_graph_node
from tests.torch.helpers import get_nodes_by_type

# pylint: disable=protected-access
# pylint: disable=too-many-function-args

INPUT_SHAPE = (2, 3, 4, 5)


@dataclass
class CaseSymParams:
    fq_params: FakeQuantizeParameters
    per_channel: bool
    quant_group: QuantizerGroup
    ref_scale: np.ndarray


SYM_CASES = (
    CaseSymParams(
        fq_params=FakeQuantizeParameters(
            Tensor(torch.tensor(-0.49920455, dtype=torch.float32)),
            Tensor(torch.tensor(0.49530452, dtype=torch.float32)),
            Tensor(torch.tensor(-0.49920455, dtype=torch.float32)),
            Tensor(torch.tensor(0.49530452, dtype=torch.float32)),
            256,
        ),
        per_channel=False,
        quant_group=QuantizerGroup.ACTIVATIONS,
        ref_scale=0.49530452,
    ),
    CaseSymParams(
        fq_params=FakeQuantizeParameters(
            Tensor(torch.tensor(-0.49530452, dtype=torch.float32)),
            Tensor(torch.tensor(0.49530452, dtype=torch.float32)),
            Tensor(torch.tensor(-0.49530452, dtype=torch.float32)),
            Tensor(torch.tensor(0.49530452, dtype=torch.float32)),
            255,
        ),
        per_channel=False,
        quant_group=QuantizerGroup.WEIGHTS,
        ref_scale=0.49530452,
    ),
    CaseSymParams(
        fq_params=FakeQuantizeParameters(
            Tensor(torch.tensor([-0.4835594, -0.49530452, -0.49221927], dtype=torch.float32).reshape(1, 3, 1, 1)),
            Tensor(torch.tensor([0.4797816, 0.49920455, 0.48837382], dtype=torch.float32).reshape(1, 3, 1, 1)),
            Tensor(torch.tensor([-0.4835594, -0.49530452, -0.49221927], dtype=torch.float32).reshape(1, 3, 1, 1)),
            Tensor(torch.tensor([0.4797816, 0.49920455, 0.48837382], dtype=torch.float32).reshape(1, 3, 1, 1)),
            256,
        ),
        per_channel=True,
        quant_group=QuantizerGroup.ACTIVATIONS,
        ref_scale=torch.tensor([0.4797816, 0.49920455, 0.48837382]).reshape(1, 3, 1, 1),
    ),
    CaseSymParams(
        fq_params=FakeQuantizeParameters(
            Tensor(torch.tensor([-0.48837382, -0.49530452], dtype=torch.float32).reshape(2, 1, 1, 1)),
            Tensor(torch.tensor([0.48837382, 0.49530452], dtype=torch.float32).reshape(2, 1, 1, 1)),
            Tensor(torch.tensor([-0.48837382, -0.49530452], dtype=torch.float32).reshape(2, 1, 1, 1)),
            Tensor(torch.tensor([0.48837382, 0.49530452], dtype=torch.float32).reshape(2, 1, 1, 1)),
            255,
        ),
        per_channel=True,
        quant_group=QuantizerGroup.WEIGHTS,
        ref_scale=torch.tensor([0.48837382, 0.49530452]).reshape(2, 1, 1, 1),
    ),
)


@pytest.mark.parametrize("case_to_test", SYM_CASES)
def test_quantizer_params_sym(case_to_test: CaseSymParams):
    per_ch = case_to_test.per_channel
    fq_params = case_to_test.fq_params
    quant_group = case_to_test.quant_group
    qconfig = QuantizerConfig(num_bits=8, mode=QuantizationMode.SYMMETRIC, per_channel=per_ch)

    if not per_ch:
        scale_shape = [1]
    else:
        scale_shape = [1] * len(INPUT_SHAPE)
        axis = 0 if quant_group == QuantizerGroup.WEIGHTS else 1
        scale_shape[axis] = INPUT_SHAPE[axis]

    target_type = (
        TargetType.OPERATION_WITH_WEIGHTS if quant_group == QuantizerGroup.WEIGHTS else TargetType.PRE_LAYER_OPERATION
    )
    quantizer = PTMinMaxAlgoBackend._create_quantizer(qconfig, scale_shape, fq_params, target_type)

    assert quantizer.levels == fq_params.levels
    scale = quantizer.scale.detach().numpy()
    ref_scale = case_to_test.ref_scale
    assert np.allclose(scale, ref_scale)


@dataclass
class CaseAsymParams:
    fq_params: FakeQuantizeParameters
    per_channel: bool
    quant_group: QuantizerGroup
    ref_inp_low: np.ndarray
    ref_inp_range: np.ndarray


ASYM_CASES = (
    CaseAsymParams(
        fq_params=FakeQuantizeParameters(
            Tensor(torch.tensor(-0.49530452, dtype=torch.float32)),
            Tensor(torch.tensor(0.49143496, dtype=torch.float32)),
            Tensor(torch.tensor(-0.49530452, dtype=torch.float32)),
            Tensor(torch.tensor(0.49143496, dtype=torch.float32)),
            256,
        ),
        per_channel=False,
        quant_group=QuantizerGroup.WEIGHTS,
        ref_inp_low=-0.49530452,
        ref_inp_range=0.98673948,
    ),
    CaseAsymParams(
        fq_params=FakeQuantizeParameters(
            Tensor(torch.tensor(-0.49530452, dtype=torch.float32)),
            Tensor(torch.tensor(0.49143496, dtype=torch.float32)),
            Tensor(torch.tensor(-0.49530452, dtype=torch.float32)),
            Tensor(torch.tensor(0.49143496, dtype=torch.float32)),
            256,
        ),
        per_channel=False,
        quant_group=QuantizerGroup.ACTIVATIONS,
        ref_inp_low=-0.49530452,
        ref_inp_range=0.98673948,
    ),
    CaseAsymParams(
        fq_params=FakeQuantizeParameters(
            Tensor(torch.tensor([-0.48051512, -0.49776307, -0.44099426], dtype=torch.float32).reshape(1, 3, 1, 1)),
            Tensor(torch.tensor([0.4767611, 0.47861832, 0.48837382], dtype=torch.float32).reshape(1, 3, 1, 1)),
            Tensor(torch.tensor([-0.48051512, -0.49776307, -0.44099426], dtype=torch.float32).reshape(1, 3, 1, 1)),
            Tensor(torch.tensor([0.4767611, 0.47861832, 0.48837382], dtype=torch.float32).reshape(1, 3, 1, 1)),
            256,
        ),
        per_channel=True,
        quant_group=QuantizerGroup.ACTIVATIONS,
        ref_inp_low=torch.tensor([-0.48051512, -0.49776307, -0.44099426]).reshape(1, 3, 1, 1),
        ref_inp_range=torch.tensor([0.9572762, 0.9763814, 0.9293681]).reshape(1, 3, 1, 1),
    ),
    CaseAsymParams(
        fq_params=FakeQuantizeParameters(
            Tensor(torch.tensor([-0.4845584, -0.49583155], dtype=torch.float32).reshape(2, 1, 1, 1)),
            Tensor(torch.tensor([0.48837382, 0.4767611], dtype=torch.float32).reshape(2, 1, 1, 1)),
            Tensor(torch.tensor([-0.4845584, -0.49583155], dtype=torch.float32).reshape(2, 1, 1, 1)),
            Tensor(torch.tensor([0.48837382, 0.4767611], dtype=torch.float32).reshape(2, 1, 1, 1)),
            256,
        ),
        per_channel=True,
        quant_group=QuantizerGroup.WEIGHTS,
        ref_inp_low=torch.tensor([-0.4845584, -0.49583155]).reshape(2, 1, 1, 1),
        ref_inp_range=torch.tensor([0.97293222, 0.97259265]).reshape(2, 1, 1, 1),
    ),
)


@pytest.mark.parametrize("case_to_test", ASYM_CASES)
def test_quantizer_params_asym(case_to_test: CaseSymParams):
    per_ch = case_to_test.per_channel
    fq_params = case_to_test.fq_params
    quant_group = case_to_test.quant_group
    qconfig = QuantizerConfig(num_bits=8, mode=QuantizationMode.ASYMMETRIC, per_channel=per_ch)

    if not per_ch:
        scale_shape = [1]
    else:
        scale_shape = [1] * len(INPUT_SHAPE)
        axis = 0 if quant_group == QuantizerGroup.WEIGHTS else 1
        scale_shape[axis] = INPUT_SHAPE[axis]

    target_type = (
        TargetType.OPERATION_WITH_WEIGHTS if quant_group == QuantizerGroup.WEIGHTS else TargetType.PRE_LAYER_OPERATION
    )
    quantizer = PTMinMaxAlgoBackend._create_quantizer(qconfig, scale_shape, fq_params, target_type)
    assert quantizer.levels == fq_params.levels
    assert fn.allclose(quantizer.input_low.data, case_to_test.ref_inp_low)
    assert fn.allclose(quantizer.input_range.data, case_to_test.ref_inp_range)


class LinearTestModel(nn.Module):
    def __init__(self):
        super().__init__()
        self.conv1 = nn.Conv2d(3, 3, 1)
        self.bn1 = nn.BatchNorm2d(3)
        self.relu = nn.ReLU()
        self.avg_pool = nn.AdaptiveAvgPool2d(1)
        self.conv2 = nn.Conv2d(3, 1, 1)
        self.bn2 = nn.BatchNorm2d(1)
        with torch.no_grad():
            self.conv1.weight.copy_(torch.rand_like(self.conv1.weight) - 0.5)
            self.conv2.weight.copy_(torch.rand_like(self.conv2.weight) - 0.5)

    def forward(self, x):
        # input_shape = [1, 3, 32, 32]
        relu = self.relu(self.conv1(x))
        bn1 = self.bn1(relu)
        avg_pool = self.avg_pool(bn1)
        x2 = self.relu(self.conv2(avg_pool))
        out = self.bn2(x2)
        return out, relu, bn1, avg_pool


class SyntheticDataset(torch.utils.data.Dataset):
    def __init__(self):
        super().__init__()
        self._length = 1
        self._img_size = 32

    def __getitem__(self, idx):
        if idx >= self._length:
            raise StopIteration
        test_input_sample = torch.zeros([3, self._img_size, self._img_size])
        for i in range(0, self._img_size):
            for j in range(0, self._img_size):
                test_input_sample[0][i][j] = i * self._img_size - j
        test_input_sample[1] = test_input_sample[0] + 0.5
        test_input_sample[2] = test_input_sample[0] * 0.5
        return test_input_sample

    def __len__(self):
        return self._length


def calculate_statistics(data, mode, qgroup, half_range=False):
    data = data.detach().numpy()
    per_ch = qgroup == QuantizerGroup.WEIGHTS
    axes = (1, 2, 3) if per_ch else None
    min_values = np.amin(data, axes)
    if mode == QuantizationMode.SYMMETRIC:
        max_values = np.amax(np.abs(data), axes)
    else:
        max_values = np.amax(data, axes)

<<<<<<< HEAD
    statistics = PTMinMaxTensorStatistic(min_values=torch.tensor(min_values), max_values=torch.tensor(max_values))
=======
    statistics = PTMinMaxTensorStatistic(
        min_values=torch.from_numpy(np.array(min_values)),
        max_values=torch.from_numpy(np.array(max_values)),
    )
>>>>>>> eaddf18e
    signedness_to_force = True if qgroup == QuantizerGroup.WEIGHTS else None
    qconfig = QuantizerConfig(num_bits=8, mode=mode, per_channel=per_ch, signedness_to_force=signedness_to_force)
    narrow_range = get_quantizer_narrow_range(qconfig, qgroup)
    fq_params = calculate_quantizer_parameters(statistics, qconfig, qgroup, narrow_range, half_range)
    return {"input_low": fq_params.input_low, "input_high": fq_params.input_high}


def calculate_fq_params(model, input_data):
    _, relu, bn1, avg_pool = model(input_data)
    conv1_stats = calculate_statistics(input_data, QuantizationMode.SYMMETRIC, QuantizerGroup.ACTIVATIONS)
    bn1_stats = calculate_statistics(bn1, QuantizationMode.SYMMETRIC, QuantizerGroup.ACTIVATIONS)
    conv2_stats = calculate_statistics(avg_pool, QuantizationMode.SYMMETRIC, QuantizerGroup.ACTIVATIONS)
    avg_pool_stats = calculate_statistics(relu, QuantizationMode.SYMMETRIC, QuantizerGroup.ACTIVATIONS)

    conv1_w = model.conv1.weight
    conv1_w_stats = calculate_statistics(conv1_w, QuantizationMode.SYMMETRIC, QuantizerGroup.WEIGHTS, True)
    conv2_w = model.conv2.weight
    conv2_w_stats = calculate_statistics(conv2_w, QuantizationMode.SYMMETRIC, QuantizerGroup.WEIGHTS)
    return {
        "//nncf_model_input_0|OUTPUT/FakeQuantize": conv1_stats,
        "/bn1/LinearTestModel/NNCFBatchNorm2d[bn1]/batch_norm_0|INPUT0/FakeQuantize": bn1_stats,
        "/avg_pool/LinearTestModel/AdaptiveAvgPool2d[avg_pool]/adaptive_avg_pool2d_0|INPUT0/FakeQuantize": (
            avg_pool_stats
        ),
        "/conv2/LinearTestModel/NNCFConv2d[conv2]/conv2d_0|INPUT0/FakeQuantize": conv2_stats,
        "/conv1/pre_ops.0/op/FakeQuantize": conv1_w_stats,
        "/conv2/pre_ops.0/op/FakeQuantize": conv2_w_stats,
    }


def test_quantizer_parameters_export(tmp_path: Path):
    model = LinearTestModel()
    model.eval().cpu()

    data_loader = torch.utils.data.DataLoader(SyntheticDataset(), batch_size=1)
    input_data = next(iter(data_loader))
    fq_params = calculate_fq_params(model, input_data)

    dataset = Dataset(data_loader)
    min_max_algo = MinMaxQuantization(subset_size=1, preset=QuantizationPreset.PERFORMANCE, inplace_statistics=False)
    statistics_aggregator = PTStatisticsAggregator(dataset)

    nncf_config = NNCFConfig({"input_info": {"sample_size": [1, 3, 32, 32]}})
    nncf_network = create_nncf_network(model, nncf_config)
    statistic_points = min_max_algo.get_statistic_points(nncf_network, nncf_network.nncf.get_graph())
    statistics_aggregator.register_statistic_points(statistic_points)
    statistics_aggregator.collect_statistics(model, nncf_network.nncf.get_graph())
    torch_quantized_model = min_max_algo.apply(
        nncf_network, nncf_network.nncf.get_graph(), statistics_aggregator.statistic_points
    )

    path = str(tmp_path / "torch_ptq_model.onnx")
    torch.onnx.export(
        torch_quantized_model,
        input_data,
        path,
        export_params=True,
        opset_version=13,
        do_constant_folding=False,
    )

    onnx_model = onnx.load(path)
    fq_nodes = get_nodes_by_type(onnx_model, "FakeQuantize")
    inputs = [get_all_inputs_for_graph_node(fq_node, onnx_model.graph) for fq_node in fq_nodes]
    torch_ptq_params = {}
    for fq_node, fq_input in zip(fq_nodes, inputs):
        fq_input = list(fq_input.values())
        input_low, input_high = fq_input[-2].flatten(), fq_input[-1].flatten()
        torch_ptq_params[fq_node.name] = {"input_low": input_low, "input_high": input_high}

    for name, param in fq_params.items():
        assert name in torch_ptq_params
        assert fn.allclose(param["input_low"], torch_ptq_params[name]["input_low"])
        assert fn.allclose(param["input_high"], torch_ptq_params[name]["input_high"])


class TestFQParams(TemplateTestFQParams):
    @property
    def tensor_statistic(self):
        return PTMinMaxTensorStatistic<|MERGE_RESOLUTION|>--- conflicted
+++ resolved
@@ -272,14 +272,7 @@
     else:
         max_values = np.amax(data, axes)
 
-<<<<<<< HEAD
     statistics = PTMinMaxTensorStatistic(min_values=torch.tensor(min_values), max_values=torch.tensor(max_values))
-=======
-    statistics = PTMinMaxTensorStatistic(
-        min_values=torch.from_numpy(np.array(min_values)),
-        max_values=torch.from_numpy(np.array(max_values)),
-    )
->>>>>>> eaddf18e
     signedness_to_force = True if qgroup == QuantizerGroup.WEIGHTS else None
     qconfig = QuantizerConfig(num_bits=8, mode=mode, per_channel=per_ch, signedness_to_force=signedness_to_force)
     narrow_range = get_quantizer_narrow_range(qconfig, qgroup)
