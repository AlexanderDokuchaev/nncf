# Copyright (c) 2023 Intel Corporation
# Licensed under the Apache License, Version 2.0 (the "License");
# you may not use this file except in compliance with the License.
# You may obtain a copy of the License at
#      http://www.apache.org/licenses/LICENSE-2.0
# Unless required by applicable law or agreed to in writing, software
# distributed under the License is distributed on an "AS IS" BASIS,
# WITHOUT WARRANTIES OR CONDITIONS OF ANY KIND, either express or implied.
# See the License for the specific language governing permissions and
# limitations under the License.
import inspect
import itertools
import os
from abc import ABCMeta
from abc import abstractmethod
from collections import Counter
from copy import deepcopy
from pathlib import Path
from typing import List

import networkx as nx
import pytest
import torch
import torch.nn.functional as F
from torch import nn
from torch.nn.utils import weight_norm

from nncf import nncf_logger
from nncf.common.graph import NNCFNode
from nncf.common.graph.definitions import MODEL_INPUT_OP_NAME
from nncf.common.graph.definitions import MODEL_OUTPUT_OP_NAME
from nncf.common.graph.operator_metatypes import UnknownMetatype
from nncf.common.graph.patterns.manager import PatternsManager
from nncf.common.graph.patterns.manager import TargetDevice
from nncf.common.graph.transformations.commands import TargetType
from nncf.common.graph.transformations.commands import TransformationPriority
from nncf.common.insertion_point_graph import InsertionPointGraph
from nncf.common.insertion_point_graph import InsertionPointGraphNodeType
from nncf.common.insertion_point_graph import PostHookInsertionPoint
from nncf.common.insertion_point_graph import PreHookInsertionPoint
from nncf.common.logging.logger import NNCFDeprecationWarning
from nncf.common.utils.backend import BackendType
from nncf.common.utils.dot_file_rw import get_graph_without_data
from nncf.common.utils.dot_file_rw import read_dot_graph
from nncf.common.utils.dot_file_rw import write_dot_graph
from nncf.torch import register_module
from nncf.torch.dynamic_graph.context import PreHookId
from nncf.torch.dynamic_graph.graph_tracer import ModelInputInfo
from nncf.torch.dynamic_graph.operation_address import OperationAddress
from nncf.torch.dynamic_graph.scope import Scope
from nncf.torch.graph.graph import PTNNCFGraph
from nncf.torch.graph.graph_builder import GraphBuilder
from nncf.torch.graph.operator_metatypes import PTConv2dMetatype
from nncf.torch.graph.operator_metatypes import PTInputNoopMetatype
from nncf.torch.graph.operator_metatypes import PTModuleConv2dMetatype
from nncf.torch.graph.operator_metatypes import PTOutputNoopMetatype
from nncf.torch.graph.operator_metatypes import PTReshapeMetatype
from nncf.torch.graph.transformations.commands import PTInsertionCommand
from nncf.torch.graph.transformations.commands import PTTargetPoint
from nncf.torch.graph.transformations.layout import PTTransformationLayout
from nncf.torch.layer_utils import _NNCFModuleMixin
from nncf.torch.layers import NNCFConv2d
from nncf.torch.model_transformer import PTModelTransformer
from nncf.torch.module_operations import BaseOp
from nncf.torch.nncf_network import EXTERNAL_QUANTIZERS_STORAGE_NAME
from nncf.torch.nncf_network import NNCFNetwork
from nncf.torch.nncf_network import PTInsertionPoint
from nncf.torch.nncf_network import PTInsertionType
<<<<<<< HEAD
=======
from nncf.torch.nncf_network import PTModelTransformer
>>>>>>> 6d84548b
from tests.common.quantization.mock_graphs import get_ip_graph_for_test
from tests.common.quantization.mock_graphs import get_mock_model_graph_with_broken_output_edge_pattern
from tests.common.quantization.mock_graphs import get_mock_model_graph_with_mergeable_pattern
from tests.common.quantization.mock_graphs import get_mock_model_graph_with_no_mergeable_pattern
from tests.common.quantization.mock_graphs import get_nncf_graph_from_mock_nx_graph
from tests.common.quantization.mock_graphs import get_two_branch_mock_model_graph
from tests.shared.paths import TEST_ROOT
from tests.torch.composite.test_sparsity_quantization import get_basic_sparsity_plus_quantization_config
from tests.torch.helpers import BasicConvTestModel
from tests.torch.helpers import TwoConvTestModel
from tests.torch.helpers import check_correct_nncf_modules_replacement
from tests.torch.helpers import create_compressed_model_and_algo_for_test
from tests.torch.helpers import register_bn_adaptation_init_args
from tests.torch.test_models.synthetic import ManyNonEvalModules

# pylint:disable=too-many-lines


@pytest.fixture()
def _nncf_caplog(caplog):
    nncf_logger.propagate = True
    yield caplog
    nncf_logger.propagate = False


def test_disable_shape_matching():
    class MatMulModel(nn.Module):
        def __init__(self):
            super().__init__()
            self.dummy_param = torch.nn.Parameter(torch.ones([1]))

        def forward(self, inputs):
            half1, half2 = torch.chunk(inputs, 2, dim=2)
            return torch.bmm(half1, half2.transpose(1, 2))

    model = MatMulModel()

    input_shape_1 = (3, 32, 32)
    input_shape_2 = (4, 64, 64)

    qnet_no_shape = NNCFNetwork(
        deepcopy(model),
        input_infos=[
            ModelInputInfo(input_shape_1),
        ],
        scopes_without_shape_matching=["MatMulModel"],
    )  # type: NNCFNetwork

    context = qnet_no_shape.nncf.get_tracing_context()
    context.enable_trace_dynamic_graph()
    _ = qnet_no_shape(torch.zeros(*input_shape_1))
    graph_1 = deepcopy(qnet_no_shape.nncf.get_dynamic_graph())

    _ = qnet_no_shape(torch.zeros(*input_shape_2))
    graph_2 = deepcopy(qnet_no_shape.nncf.get_dynamic_graph())

    assert graph_1 == graph_2

    nodes_1 = list(graph_1.get_all_nodes())
    assert len(nodes_1) == 5  # 1 input node + 1 chunk + 1 transpose + 1 matmul + 1 output node

    qnet = NNCFNetwork(
        model,
        input_infos=[
            ModelInputInfo(input_shape_1),
        ],
    )  # type: NNCFNetwork
    context = qnet.nncf.get_tracing_context()
    context.enable_trace_dynamic_graph()
    _ = qnet(torch.zeros(*input_shape_1))
    _ = qnet(torch.zeros(*input_shape_2))
    # The second forward run should have led to an increase in registered node counts
    # since disable_shape_matching was False and the network was run with a different
    # shape of input tensor
    assert qnet.nncf.get_dynamic_graph().get_nodes_count() > graph_1.get_nodes_count()


def test_check_correct_modules_replacement():
    model = TwoConvTestModel()
    nncf_model = NNCFNetwork(TwoConvTestModel(), input_infos=[ModelInputInfo([1, 1, 4, 4])])  # type: NNCFNetwork

    _, detected_nncf_modules = check_correct_nncf_modules_replacement(model, nncf_model)
    replaced_modules_reported_by_nncf_network = {
        scope: module for module, scope in nncf_model.nncf.get_nncf_modules().items()
    }
    assert set(detected_nncf_modules) == set(replaced_modules_reported_by_nncf_network)


class WeightNormedConvModel(torch.nn.Module):
    def __init__(self):
        super().__init__()
        self.conv = weight_norm(torch.nn.Conv1d(1, 1, 1))

    def forward(self, x):
        return self.conv(x)


def test_weight_normed_modules_are_replaced_correctly():
    nncf_model = NNCFNetwork(WeightNormedConvModel(), input_infos=[ModelInputInfo([1, 1, 10])])

    wrapped_conv = nncf_model.conv
    assert hasattr(wrapped_conv, "weight_g")
    assert hasattr(wrapped_conv, "weight_v")
    assert hasattr(wrapped_conv, "weight")

    assert isinstance(wrapped_conv.weight_g, torch.nn.Parameter)
    assert isinstance(wrapped_conv.weight_v, torch.nn.Parameter)
    assert not isinstance(wrapped_conv.weight, torch.nn.Parameter)

    # pylint:disable=protected-access
    assert len(wrapped_conv._forward_pre_hooks) == 1


class UnregisteredUserModule(torch.nn.Module):
    def __init__(self):
        super().__init__()
        self.weight = torch.nn.Parameter(torch.ones([1]))
        self.conv = torch.nn.Conv2d(1, 1, 1)

    def forward(self, input_):
        x = input_ * self.weight
        x += torch.rand_like(x)
        x = F.conv2d(x, self.conv.weight)
        x = self.conv(x)
        return x


@register_module()
class RegisteredUserModule(UnregisteredUserModule):
    pass


class TwoConvTestModelWithUserModule(TwoConvTestModel):
    def __init__(self):
        super().__init__()
        self.unregistered_user_module = UnregisteredUserModule()
        self.registered_user_module = RegisteredUserModule()

    def forward(self, x):
        x = super().forward(x)
        x = self.unregistered_user_module(x)
        x = self.registered_user_module(x)
        return x


def test_custom_module_registering():
    model = TwoConvTestModelWithUserModule()
    nncf_model = NNCFNetwork(model, input_infos=[ModelInputInfo([1, 1, 4, 4])])  # type: NNCFNetwork

    from nncf.torch.layers import UNWRAPPED_USER_MODULES

    assert RegisteredUserModule in UNWRAPPED_USER_MODULES.registry_dict.values()
    assert UnregisteredUserModule not in UNWRAPPED_USER_MODULES.registry_dict.values()

    # pylint: disable=protected-access
    modules = [nncf_model.registered_user_module, nncf_model.unregistered_user_module.conv]
    base_modules = [RegisteredUserModule, torch.nn.Conv2d]
    names = ["NNCFUserRegisteredUserModule", "NNCFConv2d"]
    for module, base_module, name in zip(modules, base_modules, names):
        assert isinstance(module, base_module)
        assert isinstance(module, _NNCFModuleMixin)
        assert type(module).__name__ == name

        module_attrs = dir(module)
        for attr in dir(_NNCFModuleMixin):
            assert attr in module_attrs

    # Check user ops metatypes
    graph = nncf_model.nncf.get_original_graph()
    nodes_dict = {
        "TwoConvTestModelWithUserModule/UnregisteredUserModule[unregistered_user_module]/rand_like_0": UnknownMetatype,
        "TwoConvTestModelWithUserModule/UnregisteredUserModule[unregistered_user_module]/conv2d_0": PTConv2dMetatype,
        "TwoConvTestModelWithUserModule/UnregisteredUserModule[unregistered_user_module]/NNCFConv2d[conv]/conv2d_0": (
            PTModuleConv2dMetatype
        ),
        "TwoConvTestModelWithUserModule/NNCFUserRegisteredUserModule[registered_user_module]/rand_like_0": (
            UnknownMetatype
        ),
        "TwoConvTestModelWithUserModule/NNCFUserRegisteredUserModule[registered_user_module]/conv2d_0": (
            PTModuleConv2dMetatype
        ),
        "TwoConvTestModelWithUserModule/NNCFUserRegisteredUserModule[registered_user_module]/Conv2d[conv]/conv2d_0": (
            PTConv2dMetatype
        ),
    }
    for node_name, ref_metatype in nodes_dict.items():
        assert graph.get_node_by_name(node_name).metatype is ref_metatype


def test_get_weighted_original_graph_nodes():
    model = TwoConvTestModelWithUserModule()
    nncf_model = NNCFNetwork(model, input_infos=[ModelInputInfo([1, 1, 4, 4])])  # type: NNCFNetwork
    weighted_nodes = nncf_model.nncf.get_weighted_original_graph_nodes()
    ref_node_names = [
        "TwoConvTestModelWithUserModule/Sequential[features]/Sequential[0]/NNCFConv2d[0]/conv2d_0",
        "TwoConvTestModelWithUserModule/Sequential[features]/Sequential[1]/NNCFConv2d[0]/conv2d_0",
        "TwoConvTestModelWithUserModule/UnregisteredUserModule[unregistered_user_module]/NNCFConv2d[conv]/conv2d_0",
        # The next one matched because it's a free op with metatypes corresponding to weighted ops
        # and is within a registered user module
        "TwoConvTestModelWithUserModule/NNCFUserRegisteredUserModule[registered_user_module]/conv2d_0",
    ]
    ref_weighted_nodes = [nncf_model.nncf.get_original_graph().get_node_by_name(name) for name in ref_node_names]
    assert set(weighted_nodes) == set(ref_weighted_nodes)


# pylint: disable=protected-access
def test_get_op_nodes_in_scope():
    model = TwoConvTestModel()
    nncf_model = NNCFNetwork(deepcopy(model), input_infos=[ModelInputInfo([1, 1, 4, 4])])  # type: NNCFNetwork
    nncf_graph = nncf_model.nncf.get_original_graph()

    # Valid scopes should be successfully found
    valid_nncf_modules = nncf_model.nncf.get_nncf_modules()
    nodes_list = list(nncf_graph.get_all_node_ids())
    for module_scope in valid_nncf_modules.values():
        matching_nncf_nodes = nncf_graph.get_op_nodes_in_scope(module_scope)
        assert len(matching_nncf_nodes) == 1
        node = matching_nncf_nodes[0]
        assert isinstance(node, NNCFNode)
        assert node.node_id in nodes_list

    fake_model = BasicConvTestModel()
    fake_nncf_model = NNCFNetwork(deepcopy(fake_model), input_infos=[ModelInputInfo([1, 1, 4, 4])])

    # Not valid scopes shouldn't be found
    fake_nncf_modules = fake_nncf_model.nncf.get_nncf_modules()
    for module_scope in fake_nncf_modules.values():
        matching_nncf_nodes = nncf_graph.get_op_nodes_in_scope(module_scope)
        assert not matching_nncf_nodes


def test_nncf_node_attrs_are_consistent():
    # Check that node returned from `add_nncf_node`
    # refer to the save `data` dict as node returned by
    # `get_node_by_id` and `get_op_nodes_in_scope`
    nncf_graph = PTNNCFGraph()
    new_node = nncf_graph.add_nncf_node(
        node_name="dummy", node_type="dummy", layer_name="dummy", node_metatype=UnknownMetatype
    )
    new_node_saved = nncf_graph.get_node_by_id(new_node.node_id)
    assert new_node.data is new_node_saved.data
    nodes_in_scope = nncf_graph.get_op_nodes_in_scope(nncf_graph.get_scope_by_node_name("dummy"))
    assert new_node.data is nodes_in_scope[0].data


class InsertionPointTestModel(nn.Module):
    def __init__(self):
        super().__init__()
        self.conv1 = nn.Conv2d(1, 1, 1, 1)
        self.linear_wts = nn.Parameter(torch.FloatTensor(size=(100, 100)))
        self.conv2 = nn.Conv2d(1, 1, 1, 1)
        self.relu = nn.ReLU()

    def forward(self, input_):
        x = self.conv1(input_)
        x = x.flatten()
        x = nn.functional.linear(x, self.linear_wts)
        x = x.reshape((1, 1, 10, 10))
        x = self.conv2(x)
        x = self.relu(x)
        return x


class TestInsertionCommands:
    @pytest.fixture()
    def setup(self):
        self.compressed_model = NNCFNetwork(
            InsertionPointTestModel(), [ModelInputInfo([1, 1, 10, 10])]
        )  # type: NNCFNetwork

    conv1_node_name = "InsertionPointTestModel/NNCFConv2d[conv1]/conv2d_0"
    point_for_conv1_weights = PTTargetPoint(
        target_type=TargetType.OPERATION_WITH_WEIGHTS, target_node_name=conv1_node_name
    )
    point_for_conv1_inputs = PTTargetPoint(target_type=TargetType.OPERATOR_PRE_HOOK, target_node_name=conv1_node_name)
    point_for_conv1_activations = PTTargetPoint(
        target_type=TargetType.POST_LAYER_OPERATION, target_node_name=conv1_node_name
    )

    conv2_node_name = "InsertionPointTestModel/NNCFConv2d[conv2]/conv2d_0"
    point_for_conv2_weights = PTTargetPoint(
        target_type=TargetType.OPERATION_WITH_WEIGHTS, target_node_name=conv2_node_name
    )
    point_for_conv2_inputs = PTTargetPoint(target_type=TargetType.OPERATOR_PRE_HOOK, target_node_name=conv2_node_name)
    point_for_conv2_activations = PTTargetPoint(
        target_type=TargetType.POST_LAYER_OPERATION, target_node_name=conv2_node_name
    )

    linear_node_name = "InsertionPointTestModel/linear_0"
    point_for_linear_weight_input = PTTargetPoint(
        target_type=TargetType.OPERATOR_PRE_HOOK, target_node_name=linear_node_name, input_port_id=0
    )
    point_for_linear_activation = PTTargetPoint(
        target_type=TargetType.OPERATOR_POST_HOOK, target_node_name=linear_node_name
    )

    relu_node_name = "InsertionPointTestModel/ReLU[relu]/relu_0"
    point_for_relu_inputs = PTTargetPoint(
        target_type=TargetType.OPERATOR_PRE_HOOK, target_node_name=relu_node_name, input_port_id=0
    )
    point_for_relu_activations = PTTargetPoint(
        target_type=TargetType.OPERATOR_POST_HOOK, target_node_name=relu_node_name
    )

    available_points = [
        point_for_conv1_weights,
        point_for_conv2_weights,
        point_for_conv1_inputs,
        point_for_conv2_inputs,
        point_for_conv1_activations,
        point_for_conv2_activations,
        point_for_linear_activation,
        point_for_linear_weight_input,
        point_for_relu_activations,
        point_for_relu_inputs,
    ]

    @pytest.mark.parametrize("target_point", available_points)
    def test_single_insertions(self, setup, target_point: PTTargetPoint):
        insertion_point = PTInsertionPoint(
            target_point.target_type,
            OperationAddress.from_str(target_point.target_node_name),
            target_point.input_port_id,
        )
        if insertion_point.insertion_type in [PTInsertionType.OPERATOR_PRE_HOOK, PTInsertionType.OPERATOR_POST_HOOK]:
            hook = lambda x: x
        else:
            hook = BaseOp(lambda x: x)

        self.compressed_model.nncf.insert_at_point(insertion_point, [hook])

        # pylint:disable=protected-access
        if insertion_point.insertion_type == PTInsertionType.OPERATOR_PRE_HOOK:
            ctx = self.compressed_model.nncf.get_tracing_context()
            pre_hook_id = PreHookId(insertion_point.op_address, input_port_id=insertion_point.input_port_id)
            assert ctx._pre_hooks[pre_hook_id][0] is hook
        if insertion_point.insertion_type == PTInsertionType.OPERATOR_POST_HOOK:
            ctx = self.compressed_model.nncf.get_tracing_context()
            assert ctx._post_hooks[insertion_point.op_address][0] is hook
        if insertion_point.insertion_type == PTInsertionType.NNCF_MODULE_PRE_OP:
            module = self.compressed_model.nncf.get_module_by_scope(insertion_point.module_scope)
            assert module.pre_ops["0"] is hook

        if insertion_point.insertion_type == PTInsertionType.NNCF_MODULE_POST_OP:
            module = self.compressed_model.nncf.get_module_by_scope(insertion_point.module_scope)
            assert module.post_ops["0"] is hook

    priority_types = ["same", "different"]
    insertion_types = TargetType
    priority_test_cases = list(itertools.product(priority_types, insertion_types))

    @staticmethod
    def check_order(iterable1: List, iterable2: List, ordering: List):
        for idx, order in enumerate(ordering):
            assert iterable1[idx] is iterable2[order]

    # pylint:disable=undefined-variable
    @pytest.mark.parametrize("case", priority_test_cases, ids=[x[1].name + "-" + x[0] for x in priority_test_cases])
    def test_priority(self, case, setup):
        # pylint:disable=too-many-branches
        priority_type = case[0]
        insertion_type = case[1]
        if insertion_type in [TargetType.OPERATION_WITH_WEIGHTS, TargetType.POST_LAYER_OPERATION]:
            hook1 = BaseOp(lambda x: x)
            hook2 = BaseOp(lambda x: 2 * x)
            hook3 = BaseOp(lambda x: 3 * x)
        else:
            hook1 = lambda x: x
            hook2 = lambda x: 2 * x
            hook3 = lambda x: 3 * x

        if insertion_type == TargetType.OPERATION_WITH_WEIGHTS:
            point = self.point_for_conv2_weights
        elif insertion_type == TargetType.POST_LAYER_OPERATION:
            point = self.point_for_conv1_activations
        elif insertion_type == TargetType.OPERATOR_PRE_HOOK:
            point = self.point_for_linear_weight_input
        elif insertion_type == TargetType.OPERATOR_POST_HOOK:
            point = self.point_for_relu_activations
        else:
            pytest.skip("Insertion type {} currently unsupported in PT".format(insertion_type))

        if priority_type == "same":
            # Same-priority commands will be executed in registration order
            command1 = PTInsertionCommand(point, hook1, TransformationPriority.DEFAULT_PRIORITY)
            command2 = PTInsertionCommand(point, hook2, TransformationPriority.DEFAULT_PRIORITY)
            command3 = PTInsertionCommand(point, hook3, TransformationPriority.DEFAULT_PRIORITY)
        else:
            # Prioritized commands will be executed in ascending priority order
            command1 = PTInsertionCommand(point, hook1, TransformationPriority.SPARSIFICATION_PRIORITY)
            command2 = PTInsertionCommand(point, hook2, TransformationPriority.QUANTIZATION_PRIORITY)
            command3 = PTInsertionCommand(point, hook3, TransformationPriority.DEFAULT_PRIORITY)

        layout = PTTransformationLayout()
        layout.register(command1)
        layout.register(command2)
        layout.register(command3)
        self.compressed_model = PTModelTransformer(self.compressed_model).transform(layout)

        hook_list = [hook1, hook2, hook3]

        if priority_type == "same":
            order = [0, 1, 2]
        elif priority_type == "different":
            order = [2, 0, 1]

        # pylint:disable=protected-access
        if insertion_type == TargetType.OPERATOR_PRE_HOOK:
            ctx = self.compressed_model.nncf.get_tracing_context()
            pre_hook_id = PreHookId(
                OperationAddress.from_str(point.target_node_name), input_port_id=point.input_port_id
            )
            self.check_order(ctx._pre_hooks[pre_hook_id], hook_list, order)
        if insertion_type == TargetType.OPERATOR_POST_HOOK:
            ctx = self.compressed_model.nncf.get_tracing_context()
            self.check_order(ctx._post_hooks[OperationAddress.from_str(point.target_node_name)], hook_list, order)

        if insertion_type == TargetType.OPERATION_WITH_WEIGHTS:
            module = self.compressed_model.nncf.get_containing_module(point.target_node_name)
            # Works because Pytorch ModuleDict is ordered
            self.check_order([x.operand for x in module.pre_ops.values()], hook_list, order)

        if insertion_type == TargetType.POST_LAYER_OPERATION:
            module = self.compressed_model.nncf.get_containing_module(point.target_node_name)
            # Works because Pytorch ModuleDict is ordered
            self.check_order(list(module.post_ops.values()), hook_list, order)


MERGE_PATTERN_TEST_CASES = (
    [get_mock_model_graph_with_mergeable_pattern, "basic_pattern"],
    [get_mock_model_graph_with_no_mergeable_pattern, "no_pattern"],
    [get_mock_model_graph_with_broken_output_edge_pattern, "broken_output_edges_pattern"],
)


class TestInsertionPointGraph:
    def test_insertion_point_setup(self):
        # TODO: Change testing premises when module pre/post-op hooks and input/output nodes
        # are correctly handled
        mock_graph = get_two_branch_mock_model_graph()

        ip_graph = get_ip_graph_for_test(mock_graph)

        nx_graph = mock_graph.get_nx_graph_copy()
        ref_node_len = 3 * len(nx_graph.nodes)  # 2 additional nodes per each operator node
        ref_edge_len = 3 * len(nx_graph.edges)

        assert len(ip_graph.nodes) == ref_node_len
        assert len(ip_graph.edges) == ref_edge_len

        for nncf_node_idx in mock_graph.get_all_node_ids():
            node_key = mock_graph.get_node_key_by_id(nncf_node_idx)
            ip_graph_op_node = ip_graph.nodes[node_key]
            assert ip_graph_op_node[InsertionPointGraph.NODE_TYPE_NODE_ATTR] == InsertionPointGraphNodeType.OPERATOR
            preds = list(ip_graph.predecessors(node_key))
            succs = list(ip_graph.successors(node_key))
            assert len(succs) == 1
            post_hook_ip_node_key = succs[0]
            post_hook_ip_node = ip_graph.nodes[succs[0]]
            post_hook_ip_node_type = post_hook_ip_node[InsertionPointGraph.NODE_TYPE_NODE_ATTR]
            assert post_hook_ip_node_type == InsertionPointGraphNodeType.POST_HOOK

            pre_hook_ip_node_keys = preds
            for pre_hook_ip_node_key in pre_hook_ip_node_keys:
                pre_hook_ip_node = ip_graph.nodes[pre_hook_ip_node_key]
                pre_hook_ip_node_type = pre_hook_ip_node[InsertionPointGraph.NODE_TYPE_NODE_ATTR]
                assert pre_hook_ip_node_type == InsertionPointGraphNodeType.PRE_HOOK

            ref_associated_ip_node_keys_set = {*pre_hook_ip_node_keys, post_hook_ip_node_key}
            assert (
                ref_associated_ip_node_keys_set
                == ip_graph_op_node[InsertionPointGraph.ASSOCIATED_IP_NODE_KEYS_NODE_ATTR]
            )
            original_neighbours = nx_graph.neighbors(node_key)
            for neighbour in original_neighbours:
                # IP node insertion should not disrupt the graph superstructure
                ip_graph_paths = list(nx.all_simple_paths(ip_graph, node_key, neighbour))
                for path in ip_graph_paths:
                    path = path[1:-1]
                    for path_node_key in path:
                        node = ip_graph.nodes[path_node_key]
                        node_type = node[InsertionPointGraph.NODE_TYPE_NODE_ATTR]
                        assert node_type in [
                            InsertionPointGraphNodeType.PRE_HOOK,
                            InsertionPointGraphNodeType.POST_HOOK,
                        ]

        for node_key, node in ip_graph.nodes.items():
            preds = list(ip_graph.predecessors(node_key))
            succs = list(ip_graph.successors(node_key))
            assert len(preds) != 0 or len(succs) != 0

        for from_node_key, to_node_key in ip_graph.edges.keys():
            assert from_node_key in ip_graph.nodes
            assert to_node_key in ip_graph.nodes

    def test_insertion_point_data_in_ip_nodes(self):
        # TODO: extend for modules
        mock_graph = nx.DiGraph()

        mock_graph.add_node("bar")
        mock_graph.add_node("baz")
        mock_graph.add_edge("bar", "baz")
        nncf_graph = get_nncf_graph_from_mock_nx_graph(mock_graph)

        ip_graph = get_ip_graph_for_test(nncf_graph)

        for nncf_node in nncf_graph.get_all_nodes():
            node_id = nncf_node.node_id
            node_key = nncf_graph.get_node_key_by_id(node_id)
            preds = list(ip_graph.predecessors(node_key))
            succs = list(ip_graph.successors(node_key))

            post_hook_ip_node = ip_graph.nodes[succs[0]]
            post_hook_ip = post_hook_ip_node[InsertionPointGraph.INSERTION_POINT_NODE_ATTR]
            assert isinstance(post_hook_ip, PostHookInsertionPoint)
            assert post_hook_ip.target_node_name == nncf_node.node_name

            for pre_hook_ip_node_key in preds:
                pre_hook_ip_node = ip_graph.nodes[pre_hook_ip_node_key]
                pre_hook_ip = pre_hook_ip_node[InsertionPointGraph.INSERTION_POINT_NODE_ATTR]
                assert isinstance(pre_hook_ip, PreHookInsertionPoint)
                assert pre_hook_ip.target_node_name == nncf_node.node_name

    def test_operator_metatype_marking(self):
        from nncf.torch.graph.operator_metatypes import PTAddMetatype
        from nncf.torch.graph.operator_metatypes import PTAvgPool2dMetatype
        from nncf.torch.graph.operator_metatypes import PTBatchNormMetatype
        from nncf.torch.graph.operator_metatypes import PTConvTranspose2dMetatype
        from nncf.torch.graph.operator_metatypes import PTDepthwiseConv2dSubtype
        from nncf.torch.graph.operator_metatypes import PTLinearMetatype
        from nncf.torch.graph.operator_metatypes import PTMaxPool2dMetatype
        from nncf.torch.graph.operator_metatypes import PTModuleBatchNormMetatype
        from nncf.torch.graph.operator_metatypes import PTModuleConvTranspose2dMetatype
        from nncf.torch.graph.operator_metatypes import PTModuleLinearMetatype
        from nncf.torch.graph.operator_metatypes import PTRELUMetatype
        from nncf.torch.graph.operator_metatypes import PTTransposeMetatype
<<<<<<< HEAD
=======

>>>>>>> 6d84548b
        ref_scope_vs_metatype_dict = {
            "/" + MODEL_INPUT_OP_NAME + "_0": PTInputNoopMetatype,
            "ModelForMetatypeTesting/NNCFConv2d[conv_regular]/conv2d_0": PTModuleConv2dMetatype,
            "ModelForMetatypeTesting/NNCFBatchNorm2d[bn]/batch_norm_0": PTModuleBatchNormMetatype,
            "ModelForMetatypeTesting/batch_norm_0": PTBatchNormMetatype,
            "ModelForMetatypeTesting/relu_0": PTRELUMetatype,
            "ModelForMetatypeTesting/transpose__0": PTTransposeMetatype,
            "ModelForMetatypeTesting/MaxPool2d[max_pool2d]/max_pool2d_0": PTMaxPool2dMetatype,
            "ModelForMetatypeTesting/NNCFConvTranspose2d[conv_transpose]/conv_transpose2d_0": (
                PTModuleConvTranspose2dMetatype
            ),
            "ModelForMetatypeTesting/conv_transpose2d_0": PTConvTranspose2dMetatype,
            "ModelForMetatypeTesting/__add___0": PTAddMetatype,
            "ModelForMetatypeTesting/NNCFConv2d[conv_depthwise]/conv2d_0": PTDepthwiseConv2dSubtype,
            "ModelForMetatypeTesting/conv2d_0": PTConv2dMetatype,
            "ModelForMetatypeTesting/__iadd___0": PTAddMetatype,
            "ModelForMetatypeTesting/AdaptiveAvgPool2d[adaptive_avg_pool]/adaptive_avg_pool2d_0": PTAvgPool2dMetatype,
            "ModelForMetatypeTesting/flatten_0": PTReshapeMetatype,
            "ModelForMetatypeTesting/NNCFLinear[linear]/linear_0": PTModuleLinearMetatype,
            "ModelForMetatypeTesting/linear_0": PTLinearMetatype,
            "/" + MODEL_OUTPUT_OP_NAME + "_0": PTOutputNoopMetatype,
        }

        class ModelForMetatypeTesting(torch.nn.Module):
            def __init__(self):
                super().__init__()
                self.conv_regular = torch.nn.Conv2d(in_channels=3, out_channels=16, kernel_size=3)
                self.bn = torch.nn.BatchNorm2d(num_features=16)
                self.max_pool2d = torch.nn.MaxPool2d(kernel_size=2)
                self.conv_transpose = torch.nn.ConvTranspose2d(in_channels=16, out_channels=8, kernel_size=3)
                self.conv_depthwise = torch.nn.Conv2d(in_channels=8, out_channels=8, kernel_size=5, groups=8)
                self.adaptive_avg_pool = torch.nn.AdaptiveAvgPool2d(output_size=1)
                self.linear = torch.nn.Linear(in_features=8, out_features=8)

            def forward(self, input_):
                x = self.conv_regular(input_)
                x = self.bn(x)
                x = F.batch_norm(x, self.bn.running_mean, self.bn.running_var)
                x = F.relu(x)
                x.transpose_(2, 3)
                x = self.max_pool2d(x)
                y = self.conv_transpose(x)
                z = F.conv_transpose2d(x, self.conv_transpose.weight)
                x = y + z
                x = self.conv_depthwise(x)
                x = F.conv2d(x, self.conv_depthwise.weight, groups=self.conv_depthwise.groups)
                x += torch.ones_like(x)
                x = self.adaptive_avg_pool(x)
                x = self.linear(x.flatten())
                x = F.linear(x, self.linear.weight)
                return x

        model = ModelForMetatypeTesting()
        nncf_network = NNCFNetwork(model, [ModelInputInfo([1, 3, 300, 300])])
        nncf_graph = nncf_network.nncf.get_original_graph()

        for nncf_node in nncf_graph.get_all_nodes():  # type: NNCFNode
            assert nncf_node.node_name in ref_scope_vs_metatype_dict
            ref_metatype = ref_scope_vs_metatype_dict[nncf_node.node_name]
            assert nncf_node.metatype == ref_metatype

    @pytest.mark.parametrize(
        ("mock_graph_factory", "dot_file_name"), MERGE_PATTERN_TEST_CASES, ids=[x[1] for x in MERGE_PATTERN_TEST_CASES]
    )
    def test_get_ip_graph_with_merged_operations(self, mock_graph_factory, dot_file_name):
        mock_graph = mock_graph_factory()
        ip_graph = get_ip_graph_for_test(mock_graph)
        pattern = PatternsManager.get_full_pattern_graph(BackendType.TORCH, TargetDevice.ANY)
        merged_ip_graph = ip_graph.get_ip_graph_with_merged_hw_optimized_operations(pattern)

        data_dir = TEST_ROOT / "torch/data/reference_graphs/pattern_merging"  # type: Path

        path_to_dot_file = data_dir / "{}.dot".format(dot_file_name)

        if os.getenv("NNCF_TEST_REGEN_DOT") is not None:
            if not os.path.exists(str(data_dir)):
                os.makedirs(str(data_dir))
            graph_without_data = get_graph_without_data(merged_ip_graph)
            write_dot_graph(graph_without_data, str(path_to_dot_file))

        load_graph = read_dot_graph(str(path_to_dot_file))

        for key in load_graph.nodes.keys():
            key.replace(r"\\n", r"\n")  # Somehow pydot mangles the \n characters while writing a .dot file

        sanitized_loaded_keys = [key.replace("\\n", "\n") for key in load_graph.nodes.keys()]
        sanitized_loaded_edges = [
            (u.replace("\\n", "\n"), v.replace("\\n", "\n")) for u, v in nx.DiGraph(load_graph).edges
        ]

        assert Counter(sanitized_loaded_keys) == Counter(list(merged_ip_graph.nodes.keys()))
        assert Counter(sanitized_loaded_edges) == Counter(list(merged_ip_graph.edges))


def test_can_collect_scopes_of_train_only_modules():
    model = ManyNonEvalModules()
    graph_builder = GraphBuilder(custom_forward_fn=lambda model_: model_(torch.randn([1, 1, 1, 1])))
    graph = graph_builder.build_graph(model, as_eval=True)
    actual_scopes = [n.node_name for n in graph.get_all_nodes()]
    ref_scopes = {
        "ManyNonEvalModules/AvgPool2d[avg_pool]/avg_pool2d_0",
        "ManyNonEvalModules/ModuleWithMixedModules[mixed_modules]/Dropout/dropout_0",
        "ManyNonEvalModules/ModuleWithMixedModules[mixed_modules]/Dropout/dropout_1",
        "ManyNonEvalModules/ModuleWithMixedModules[mixed_modules]/Linear[called_linear]/linear_0",
        "ManyNonEvalModules/ModuleWithMixedModules[mixed_modules]/CustomWeightModule[custom]/linear_0",
    }
    assert set(actual_scopes) == ref_scopes


def test_get_clean_shallow_copy():
    model = TwoConvTestModelWithUserModule()
    config = get_basic_sparsity_plus_quantization_config()
    register_bn_adaptation_init_args(config)
    sparse_quantized_model, _ = create_compressed_model_and_algo_for_test(model, config)
    external_quantizers = getattr(sparse_quantized_model.nncf, EXTERNAL_QUANTIZERS_STORAGE_NAME)
    assert external_quantizers
    old_nncf_modules = sparse_quantized_model.nncf.get_nncf_modules()
    old_nncf_module_pre_ops = [module.pre_ops for module in old_nncf_modules]
    assert any(old_nncf_module_pre_ops)
    assert (
        sparse_quantized_model.nncf.get_graph().get_nodes_count()
        != sparse_quantized_model.nncf.get_original_graph().get_nodes_count()
    )

    old_interface = sparse_quantized_model.nncf
    clean_copy = sparse_quantized_model.nncf.get_clean_shallow_copy()
    assert clean_copy is sparse_quantized_model
    new_interface = clean_copy.nncf
    assert old_interface is not new_interface
    new_nncf_modules = clean_copy.nncf.get_nncf_modules()
    new_nncf_module_pre_ops = [module.pre_ops for module in new_nncf_modules]
    assert not any(new_nncf_module_pre_ops)
    assert clean_copy.nncf.get_graph().get_nodes_count() == clean_copy.nncf.get_original_graph().get_nodes_count()


class TwoConvTestModelWithUniqueFunction(TwoConvTestModel):
    def __init__(self):
        super().__init__()
        self.unique_attr = "unique_attr"
        self.non_unique_attr = "model_non_unique_attr"

    def train_step(self):
        pass

    @staticmethod
    def static_func():
        pass


def test_get_attr():
    model = TwoConvTestModelWithUniqueFunction()
    nncf_network = NNCFNetwork(model, [ModelInputInfo([1, 1, 4, 4])])

    assert hasattr(nncf_network, "unique_attr")
    assert hasattr(nncf_network, "non_unique_attr")
    assert inspect.ismethod(nncf_network.train_step)
    assert inspect.isfunction(nncf_network.static_func)


class ModelWithAttr(torch.nn.Module):
    CLASS_ATTR = 0

    def __init__(self):
        super().__init__()
        self.instance_attr = 0
        self._input_infos = 0  # deliberately set to coincide with an attr in NNCFNetwork

    def forward(self, x):
        return x

    def other_forward(self, x):
        return x * 2


def test_setting_attrs():
    model = ModelWithAttr()
    assert model.CLASS_ATTR == 0
    assert model.instance_attr == 0
    # pylint:disable=protected-access
    assert model._input_infos == 0
    nncf_network = NNCFNetwork(model, input_infos=[ModelInputInfo([1])])
    # pylint:disable=protected-access
    assert nncf_network._input_infos == 0

    nncf_network.instance_attr = 1
    assert nncf_network.instance_attr == 1

    nncf_network.non_original_model_attr = 1
    assert nncf_network.non_original_model_attr == 1
    assert hasattr(nncf_network, "non_original_model_attr")
    assert nncf_network.non_original_model_attr == 1


def mock_forward(*args, **kwargs):
    mock_forward.called = True


def mock_forward_with_self(self, *args, **kwargs):
    mock_forward_with_self.called = True


def mock_forward_with_matching_signature(self, x):
    mock_forward_with_matching_signature.called = True


@pytest.mark.parametrize("new_forward", [mock_forward, mock_forward_with_self, mock_forward_with_matching_signature])
def test_replacing_forward_with_free_functions(new_forward, _nncf_caplog):
    model = ModelWithAttr()
    nncf_network = NNCFNetwork(model, input_infos=[ModelInputInfo([1])])

    nncf_network.forward = new_forward
    assert "set_original_unbound_forward" in _nncf_caplog.text


def test_replacing_forward_with_another_own_method(_nncf_caplog):
    model = ModelWithAttr()
    nncf_network = NNCFNetwork(model, input_infos=[ModelInputInfo([1])])

    nncf_network.forward = nncf_network.other_forward
    assert "set_original_unbound_forward" in _nncf_caplog.text


def test_temporary_clean_view():
    model = TwoConvTestModelWithUserModule()
    config = get_basic_sparsity_plus_quantization_config()
    register_bn_adaptation_init_args(config)
    sparse_quantized_model, _ = create_compressed_model_and_algo_for_test(model, config)
    old_sd = sparse_quantized_model.state_dict()
    old_graph = deepcopy(sparse_quantized_model.nncf.get_graph())
    with sparse_quantized_model.nncf.temporary_clean_view() as intermediate_model:
        clean_sd = intermediate_model.state_dict()
        assert len(clean_sd) < len(old_sd)
        new_nncf_modules = intermediate_model.nncf.get_nncf_modules()
        new_nncf_module_pre_ops = [module.pre_ops for module in new_nncf_modules]
        assert not any(new_nncf_module_pre_ops)
        assert (
            intermediate_model.nncf.get_graph().get_nodes_count()
            == intermediate_model.nncf.get_original_graph().get_nodes_count()
        )
    sd_after_tmp_clean_view = sparse_quantized_model.state_dict()
    for key in old_sd.keys():
        assert key in sd_after_tmp_clean_view  # pylint: disable=E1135
        assert torch.all(torch.eq(sd_after_tmp_clean_view[key], old_sd[key]))  # pylint: disable=E1136
    sparse_quantized_model.nncf.rebuild_graph()
    graph_after_tmp_clean_view = sparse_quantized_model.nncf.get_graph()
    assert graph_after_tmp_clean_view == old_graph


class MultipleForwardModel(nn.Module):
    def __init__(self):
        super().__init__()
        self.conv = nn.Conv2d(1, 1, 1, 1)
        self.conv1 = nn.Conv2d(1, 1, 1, 1)

    def forward(self, x):
        x = self.conv(x)
        x1 = self.conv1(x)
        x2 = self.conv1(x)
        return x1, x2


def test_multiple_forward():
    # Check that all convolution nodes in model have op_address and layer_attributes
    # for case with multiple forward of one module
    model = MultipleForwardModel()
    config = get_basic_sparsity_plus_quantization_config()
    register_bn_adaptation_init_args(config)
    sparse_quantized_model, _ = create_compressed_model_and_algo_for_test(model, config)
    graph = sparse_quantized_model.nncf.get_original_graph()
    for node in list(graph.get_all_nodes())[1:-2]:
        assert node.layer_attributes is not None


def test_deepcopy_nncf_network():
    model = TwoConvTestModelWithUserModule()
    config = get_basic_sparsity_plus_quantization_config()
    register_bn_adaptation_init_args(config)
    sparse_quantized_model, _ = create_compressed_model_and_algo_for_test(model, config)
    _ = deepcopy(sparse_quantized_model)


def test_insertion_point_target_point_translation():
    op_address = OperationAddress("dummy", Scope(), 0)
    for target_type in [PTInsertionType.NNCF_MODULE_POST_OP, TargetType.AFTER_LAYER]:
        with pytest.raises(RuntimeError):
            PTInsertionPoint(target_type, op_address)
    target_type = TargetType.POST_LAYER_OPERATION
    assert PTInsertionPoint(target_type, op_address).insertion_type == PTInsertionType.NNCF_MODULE_POST_OP


class IndirectModuleCaller(nn.Module):
    def __init__(self, module_for_indirection: torch.nn.Module):
        super().__init__()

        self.module_for_indirection = module_for_indirection
        self.conv_immediate = nn.Conv2d(32, 32, 3, 1, 1, bias=False)

    def forward(self, img):
        enc_features = self.module_for_indirection.forward(img)
        out = self.conv_immediate(enc_features)

        return out


class Backbone(nn.Module):
    def __init__(self, in_channels=3):
        super().__init__()
        self.in_channels = in_channels

        # This is another source of indirection - a module whose reference then
        # is being passed to an owning container (Sequential). NNCFNetwork creation algo
        # must replace the module object in both places with the same object.
        self.conv_indirect = nn.Conv2d(self.in_channels, 32, 3, 2, 1, bias=False)
        self.features = nn.Sequential(self.conv_indirect, nn.BatchNorm2d(32), nn.ReLU6(inplace=True))

    def forward(self, img):
        enc_features = self.features(img)

        return enc_features


class ModelWithIndirectModuleCallBranch(nn.Module):
    def __init__(self, in_channels=3):
        super().__init__()

        self.in_channels = in_channels

        self.backbone = Backbone(self.in_channels)
        self.testBranch = IndirectModuleCaller(self.backbone)

    def forward(self, img):
        out = self.testBranch(img)
        return out


def test_wrapping_of_indirect_module_operations():
    model = NNCFNetwork(ModelWithIndirectModuleCallBranch(), [ModelInputInfo([1, 3, 32, 32])])
    assert isinstance(model.backbone.conv_indirect, NNCFConv2d)
    assert model.backbone.features[0] is model.backbone.conv_indirect
    assert model.testBranch.module_for_indirection.features[0] is model.backbone.features[0]
    assert model.testBranch.module_for_indirection.conv_indirect is model.backbone.conv_indirect
    assert model.testBranch.module_for_indirection.features[0] is model.testBranch.module_for_indirection.conv_indirect
    assert isinstance(model.testBranch.conv_immediate, NNCFConv2d)


def test_can_work_with_sequential_models():
    sequential = torch.nn.Sequential(torch.nn.Conv2d(1, 1, 1), torch.nn.Conv2d(1, 1, 1))
    model = NNCFNetwork(sequential, [ModelInputInfo([1, 1, 32, 32])])
    assert model.nncf not in model  # Sequential, even wrapped, should only iterate over its real modules
    model(torch.ones([1, 1, 1, 1]))
    _ = model.nncf.get_clean_shallow_copy()


class SimplestModel(torch.nn.Module):
    INPUT_SIZE = [1, 1, 32, 32]

    def __init__(self):
        super().__init__()
        self.conv = torch.nn.Conv2d(1, 1, 1)

    def forward(self, x):
        return self.conv(x)


@pytest.fixture(name="simple_net")
def simple_net_():
    model = NNCFNetwork(SimplestModel(), [ModelInputInfo(SimplestModel.INPUT_SIZE)])
    return model


def test_works_when_wrapped_with_dataparallel(simple_net):
    if not torch.cuda.is_available():
        pytest.xfail("The executing host must have > 1 CUDA GPU in order for this test to be relevant.")
    simple_net.cuda()
    dp_model = torch.nn.DataParallel(simple_net)
    dp_model(torch.zeros([10, *simple_net.INPUT_SIZE[1:]], device="cuda"))


def test_works_with_old_wrapping_and_deprecation_warning(simple_net):
    with pytest.warns(NNCFDeprecationWarning):
        simple_net.get_graph()


def test_class_has_same_name_and_module_as_original(simple_net):
    assert simple_net.__class__.__name__ == SimplestModel.__name__
    assert simple_net.__class__.__module__ == SimplestModel.__module__


def test_class_hashes_as_original(simple_net):
    assert hash(simple_net.__class__) == hash(SimplestModel)


def test_class_compares_as_original(simple_net):
    assert simple_net.__class__ == SimplestModel
    assert SimplestModel == simple_net.__class__
    assert simple_net.__class__ == simple_net.__class__
    assert not simple_net.__class__ != simple_net.__class__
    assert simple_net.__class__ != ModelWithAttr
    assert ModelWithAttr != simple_net.__class__


class MultiInputModel(torch.nn.Module):
    def forward(self, x, y):
        return x, y


def test_forward_signature_is_same_as_for_original_model(simple_net):
    original_obj = SimplestModel()
    original_signature_inst = inspect.signature(original_obj.forward)
    net_signature_inst = inspect.signature(simple_net.forward)
    assert original_signature_inst == net_signature_inst

    original_signature_cls = inspect.signature(SimplestModel.forward)
    net_signature_cls = inspect.signature(simple_net.__class__.forward)
    assert original_signature_cls == net_signature_cls

    # Verify that if we create 2 NNCFNetworks, then each will have its own signature
    another_original_obj = MultiInputModel()
    another_nncf_net = NNCFNetwork(
        MultiInputModel(), input_infos=[ModelInputInfo([1, 1, 1, 1]), ModelInputInfo([1, 1, 1, 1])]
    )
    assert inspect.signature(another_nncf_net.forward) == inspect.signature(another_original_obj.forward)
    assert inspect.signature(simple_net.forward) == inspect.signature(original_obj.forward)


class MetaModel(torch.nn.Module, metaclass=ABCMeta):
    @abstractmethod
    def method(self):
        pass


class ConcreteMetaModel(MetaModel):
    def method(self):
        pass

    def forward(self, x):
        return x


def test_can_wrap_models_with_metaclass():
    _ = NNCFNetwork(ConcreteMetaModel(), [ModelInputInfo([1, 1, 1, 1])])<|MERGE_RESOLUTION|>--- conflicted
+++ resolved
@@ -66,10 +66,6 @@
 from nncf.torch.nncf_network import NNCFNetwork
 from nncf.torch.nncf_network import PTInsertionPoint
 from nncf.torch.nncf_network import PTInsertionType
-<<<<<<< HEAD
-=======
-from nncf.torch.nncf_network import PTModelTransformer
->>>>>>> 6d84548b
 from tests.common.quantization.mock_graphs import get_ip_graph_for_test
 from tests.common.quantization.mock_graphs import get_mock_model_graph_with_broken_output_edge_pattern
 from tests.common.quantization.mock_graphs import get_mock_model_graph_with_mergeable_pattern
@@ -607,10 +603,7 @@
         from nncf.torch.graph.operator_metatypes import PTModuleLinearMetatype
         from nncf.torch.graph.operator_metatypes import PTRELUMetatype
         from nncf.torch.graph.operator_metatypes import PTTransposeMetatype
-<<<<<<< HEAD
-=======
-
->>>>>>> 6d84548b
+
         ref_scope_vs_metatype_dict = {
             "/" + MODEL_INPUT_OP_NAME + "_0": PTInputNoopMetatype,
             "ModelForMetatypeTesting/NNCFConv2d[conv_regular]/conv2d_0": PTModuleConv2dMetatype,
