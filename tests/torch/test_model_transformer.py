# Copyright (c) 2024 Intel Corporation
# Licensed under the Apache License, Version 2.0 (the "License");
# you may not use this file except in compliance with the License.
# You may obtain a copy of the License at
#      http://www.apache.org/licenses/LICENSE-2.0
# Unless required by applicable law or agreed to in writing, software
# distributed under the License is distributed on an "AS IS" BASIS,
# WITHOUT WARRANTIES OR CONDITIONS OF ANY KIND, either express or implied.
# See the License for the specific language governing permissions and
# limitations under the License.
import os
from collections import Counter
from copy import deepcopy
from dataclasses import dataclass
from pathlib import Path
from typing import List

import networkx as nx
import pytest
import torch
import torch.nn.functional as F
from torch import nn

from nncf.common.graph.definitions import MODEL_INPUT_OP_NAME
from nncf.common.graph.definitions import MODEL_OUTPUT_OP_NAME
from nncf.common.graph.patterns.manager import PatternsManager
from nncf.common.graph.patterns.manager import TargetDevice
from nncf.common.graph.transformations.commands import TargetType
from nncf.common.graph.transformations.commands import TransformationPriority
from nncf.common.insertion_point_graph import InsertionPointGraph
from nncf.common.insertion_point_graph import InsertionPointGraphNodeType
from nncf.common.insertion_point_graph import PostHookInsertionPoint
from nncf.common.insertion_point_graph import PreHookInsertionPoint
from nncf.common.quantization.structs import NonWeightQuantizerId
from nncf.common.quantization.structs import QuantizationScheme as QuantizationMode
from nncf.common.utils.backend import BackendType
from nncf.common.utils.dot_file_rw import get_graph_without_data
from nncf.common.utils.dot_file_rw import read_dot_graph
from nncf.common.utils.dot_file_rw import write_dot_graph
from nncf.torch import wrap_model
from nncf.torch.dynamic_graph.context import PreHookId
from nncf.torch.dynamic_graph.io_handling import FillerInputElement
from nncf.torch.dynamic_graph.io_handling import FillerInputInfo
from nncf.torch.dynamic_graph.operation_address import OperationAddress
from nncf.torch.dynamic_graph.patch_pytorch import register_operator
from nncf.torch.external_hook import ExternalOpCallHook
from nncf.torch.graph.operator_metatypes import PTInputNoopMetatype
from nncf.torch.graph.operator_metatypes import PTModuleConv2dMetatype
from nncf.torch.graph.operator_metatypes import PTOutputNoopMetatype
from nncf.torch.graph.operator_metatypes import PTReshapeMetatype
from nncf.torch.graph.transformations.command_creation import create_quantizer_insertion_command
from nncf.torch.graph.transformations.commands import ExtraCompressionModuleType
from nncf.torch.graph.transformations.commands import PTBiasCorrectionCommand
from nncf.torch.graph.transformations.commands import PTInsertionCommand
<<<<<<< HEAD
from nncf.torch.graph.transformations.commands import PTModelExtractionCommand
from nncf.torch.graph.transformations.commands import PTQuantizerInsertionCommand
=======
from nncf.torch.graph.transformations.commands import PTModelExtractionWithFusedBiasCommand
>>>>>>> f7a5660a
from nncf.torch.graph.transformations.commands import PTSharedFnInsertionCommand
from nncf.torch.graph.transformations.commands import PTTargetPoint
from nncf.torch.graph.transformations.commands import PTWeightUpdateCommand
from nncf.torch.graph.transformations.layout import PTTransformationLayout
from nncf.torch.layers import register_module
from nncf.torch.model_transformer import PTModelTransformer
from nncf.torch.module_operations import BaseOp
<<<<<<< HEAD
from nncf.torch.nncf_network import ExtraCompressionModuleType
=======
from nncf.torch.module_operations import UpdateWeight
>>>>>>> f7a5660a
from nncf.torch.nncf_network import NNCFNetwork
from nncf.torch.nncf_network import PTInsertionPoint
from nncf.torch.nncf_network import PTInsertionType
from nncf.torch.nncf_network import compression_module_type_to_attr_name
from nncf.torch.quantization.layers import AsymmetricQuantizer
from nncf.torch.quantization.layers import PTQuantizerSpec
from nncf.torch.utils import get_model_device
from tests.common.quantization.mock_graphs import get_ip_graph_for_test
from tests.common.quantization.mock_graphs import get_mock_model_graph_with_broken_output_edge_pattern
from tests.common.quantization.mock_graphs import get_mock_model_graph_with_mergeable_pattern
from tests.common.quantization.mock_graphs import get_mock_model_graph_with_no_mergeable_pattern
from tests.common.quantization.mock_graphs import get_nncf_graph_from_mock_nx_graph
from tests.common.quantization.mock_graphs import get_two_branch_mock_model_graph
from tests.shared.paths import TEST_ROOT
from tests.torch.helpers import HookChecker


class InsertionPointTestModel(nn.Module):
    def __init__(self):
        super().__init__()
        self.conv1 = nn.Conv2d(1, 1, 1, 1)
        self.linear_wts = nn.Parameter(torch.FloatTensor(size=(100, 100)))
        self.conv2 = nn.Conv2d(1, 1, 1, 1)
        self.relu = nn.ReLU()

    def forward(self, input_):
        x = self.conv1(input_)
        x = x.flatten()
        x = nn.functional.linear(x, self.linear_wts)
        x = x.reshape((1, 1, 10, 10))
        x = self.conv2(x)
        x = self.relu(x)
        return x


class TestInsertionCommands:
    conv1_node_name = "InsertionPointTestModel/NNCFConv2d[conv1]/conv2d_0"
    point_for_conv1_weights = PTTargetPoint(
        target_type=TargetType.OPERATION_WITH_WEIGHTS, target_node_name=conv1_node_name, input_port_id=1
    )
    point_for_conv1_inputs = PTTargetPoint(target_type=TargetType.OPERATOR_PRE_HOOK, target_node_name=conv1_node_name)
    point_for_conv1_activations = PTTargetPoint(
        target_type=TargetType.PRE_LAYER_OPERATION, target_node_name=conv1_node_name, input_port_id=0
    )
    point_for_conv1_post = PTTargetPoint(target_type=TargetType.POST_LAYER_OPERATION, target_node_name=conv1_node_name)

    conv2_node_name = "InsertionPointTestModel/NNCFConv2d[conv2]/conv2d_0"
    point_for_conv2_weights = PTTargetPoint(
        target_type=TargetType.OPERATION_WITH_WEIGHTS, target_node_name=conv2_node_name, input_port_id=1
    )
    point_for_conv2_inputs = PTTargetPoint(target_type=TargetType.OPERATOR_PRE_HOOK, target_node_name=conv2_node_name)
    point_for_conv2_activations = PTTargetPoint(
        target_type=TargetType.PRE_LAYER_OPERATION, target_node_name=conv2_node_name, input_port_id=0
    )

    linear_node_name = "InsertionPointTestModel/linear_0"
    point_for_linear_weight_input = PTTargetPoint(
        target_type=TargetType.OPERATOR_PRE_HOOK, target_node_name=linear_node_name, input_port_id=0
    )
    point_for_linear_activation = PTTargetPoint(
        target_type=TargetType.OPERATOR_POST_HOOK, target_node_name=linear_node_name
    )

    relu_node_name = "InsertionPointTestModel/ReLU[relu]/relu_0"
    point_for_relu_inputs = PTTargetPoint(
        target_type=TargetType.OPERATOR_PRE_HOOK, target_node_name=relu_node_name, input_port_id=0
    )
    point_for_relu_activations = PTTargetPoint(
        target_type=TargetType.OPERATOR_POST_HOOK, target_node_name=relu_node_name
    )

    available_points = [
        point_for_conv1_weights,
        point_for_conv2_weights,
        point_for_conv1_inputs,
        point_for_conv2_inputs,
        point_for_conv1_activations,
        point_for_conv2_activations,
        point_for_conv1_post,
        point_for_linear_activation,
        point_for_linear_weight_input,
        point_for_relu_activations,
        point_for_relu_inputs,
    ]

    @pytest.mark.parametrize("target_point", available_points)
    @pytest.mark.parametrize("trace_parameters", (True, False))
    def test_single_insertions(self, trace_parameters, target_point: PTTargetPoint):
        model = wrap_model(InsertionPointTestModel(), torch.ones([1, 1, 10, 10]), trace_parameters)
        insertion_point = PTInsertionPoint(
            target_point.target_type,
            OperationAddress.from_str(target_point.target_node_name),
            target_point.input_port_id,
            not trace_parameters,
        )
        if insertion_point.insertion_type in [PTInsertionType.OPERATOR_PRE_HOOK, PTInsertionType.OPERATOR_POST_HOOK]:

            def hook(x):
                return x

        else:
            hook = BaseOp(lambda x: x)

        test_hook_group = "test_hook_group"
        model.nncf.insert_at_point(insertion_point, hook, hooks_group_name=test_hook_group)

        if insertion_point.insertion_type == PTInsertionType.OPERATOR_PRE_HOOK:
            ctx = model.nncf.get_tracing_context()
            pre_hook_id = PreHookId(insertion_point.op_address, input_port_id=insertion_point.input_port_id)
            assert ctx._pre_hooks[pre_hook_id]["0"] is hook
        elif insertion_point.insertion_type == PTInsertionType.OPERATOR_POST_HOOK:
            ctx = model.nncf.get_tracing_context()
            assert ctx._post_hooks[insertion_point.op_address]["0"] is hook
        elif insertion_point.insertion_type == PTInsertionType.NNCF_MODULE_PRE_OP:
            module = model.nncf.get_module_by_scope(insertion_point.module_scope)
            assert module.pre_ops["0"] is hook
        elif insertion_point.insertion_type == PTInsertionType.NNCF_MODULE_POST_OP:
            assert not trace_parameters
            module = model.nncf.get_module_by_scope(insertion_point.module_scope)
            assert module.post_ops["0"] is hook
        else:
            raise Exception(f"Not check order for {insertion_point.insertion_type}")

        assert len(model.nncf._groups_vs_hooks_handlers[test_hook_group]) == 1

    class BaseOpWithParam(BaseOp):
        def __init__(self, op):
            super().__init__(op)
            self.param1 = torch.nn.Parameter(torch.zeros((1,)))
            self.param2 = torch.nn.Parameter(torch.zeros((1,)))
            self.to_device = None

        def to(self, device):
            super().to(device)
            self.to_device = device

    @pytest.mark.parametrize("target_point", available_points)
    @pytest.mark.parametrize("multidevice", (False, True))
    @pytest.mark.parametrize("hook", (lambda x: x, BaseOpWithParam(lambda x: x).cpu()))
    def test_pt_insertion_command(self, target_point: PTTargetPoint, multidevice: bool, hook):
        model = wrap_model(InsertionPointTestModel(), torch.ones([1, 1, 10, 10]))

        if multidevice:
            if not torch.cuda.is_available():
                pytest.skip("Cuda is not available, could not run multidevice test case")
            model.conv2.to("cuda")

        test_hook_group = "test_hook_group"
        insertion_command = PTInsertionCommand(target_point, hook, hooks_group_name=test_hook_group)
        layout = PTTransformationLayout()
        layout.register(insertion_command)
        transformer = PTModelTransformer(model)

        if target_point.target_type in [
            TargetType.PRE_LAYER_OPERATION,
            TargetType.POST_LAYER_OPERATION,
        ] and not isinstance(hook, nn.Module):
            with pytest.raises(TypeError):
                transformer.transform(layout)
            return
        transformer.transform(layout)

        insertion_point = PTInsertionPoint(
            target_point.target_type,
            model.nncf.get_node_to_op_address_mapping()[target_point.target_node_name],
            target_point.input_port_id,
        )

        if target_point.target_type == TargetType.OPERATOR_PRE_HOOK:
            ctx = model.nncf.get_tracing_context()
            pre_hook_id = PreHookId(insertion_point.op_address, input_port_id=insertion_point.input_port_id)
            assert ctx._pre_hooks[pre_hook_id]["0"] is hook
        elif target_point.target_type == TargetType.OPERATOR_POST_HOOK:
            ctx = model.nncf.get_tracing_context()
            assert ctx._post_hooks[insertion_point.op_address]["0"] is hook
        elif target_point.target_type == TargetType.OPERATION_WITH_WEIGHTS:
            module = model.nncf.get_module_by_scope(insertion_point.module_scope)
            w_hook = module.pre_ops["0"]
            assert isinstance(w_hook, UpdateWeight)
            assert w_hook.op is hook
        elif target_point.target_type == TargetType.PRE_LAYER_OPERATION:
            module = model.nncf.get_module_by_scope(insertion_point.module_scope)
            assert module.pre_ops["0"] is hook
        elif target_point.target_type == TargetType.POST_LAYER_OPERATION:
            module = model.nncf.get_module_by_scope(insertion_point.module_scope)
            assert module.post_ops["0"] is hook
        else:
            raise Exception(f"Not check order for {insertion_point.insertion_type}")

        if isinstance(hook, nn.Module) and not multidevice:
            assert hook.to_device == get_model_device(model)

        assert len(model.nncf._groups_vs_hooks_handlers[test_hook_group]) == 1

    @staticmethod
    def check_order(iterable1: List, iterable2: List, ordering: List):
        for idx, order in enumerate(ordering):
            assert iterable1[idx] is iterable2[order]

    @pytest.mark.parametrize("priority_type", ("same", "different"))
    @pytest.mark.parametrize(
        "trace_parameters, target_type",
        (
            (False, TargetType.POST_LAYER_OPERATION),
            (False, TargetType.OPERATION_WITH_WEIGHTS),
            (False, TargetType.OPERATOR_PRE_HOOK),
            (False, TargetType.OPERATOR_POST_HOOK),
            (True, TargetType.OPERATION_WITH_WEIGHTS),
            (True, TargetType.OPERATOR_PRE_HOOK),
            (True, TargetType.OPERATOR_POST_HOOK),
        ),
    )
    def test_priority(self, target_type, trace_parameters, priority_type):
        model = wrap_model(InsertionPointTestModel(), torch.ones([1, 1, 10, 10]), trace_parameters=trace_parameters)

        if target_type == TargetType.OPERATION_WITH_WEIGHTS:
            hook1 = BaseOp(lambda x: x)
            hook2 = BaseOp(lambda x: 2 * x)
            hook3 = BaseOp(lambda x: 3 * x)
        elif target_type in [TargetType.POST_LAYER_OPERATION, TargetType.POST_LAYER_OPERATION]:
            hook1 = BaseOp(lambda m, x: x)
            hook2 = BaseOp(lambda m, x: 2 * x)
            hook3 = BaseOp(lambda m, x: 3 * x)
        else:
            hook1 = lambda x: x
            hook2 = lambda x: 2 * x
            hook3 = lambda x: 3 * x

        if target_type == TargetType.OPERATION_WITH_WEIGHTS:
            point = self.point_for_conv1_weights
        elif target_type == TargetType.PRE_LAYER_OPERATION:
            point = self.point_for_conv1_activations
        elif target_type == TargetType.POST_LAYER_OPERATION:
            point = self.point_for_conv1_post
        elif target_type == TargetType.OPERATOR_PRE_HOOK:
            point = self.point_for_linear_weight_input
        elif target_type == TargetType.OPERATOR_POST_HOOK:
            point = self.point_for_relu_activations
        point = deepcopy(point)

        if trace_parameters:
            point.target_node_name = point.target_node_name.replace("NNCFConv2d", "Conv2d")

        if priority_type == "same":
            # Same-priority commands will be executed in registration order
            command1 = PTInsertionCommand(point, hook1, TransformationPriority.DEFAULT_PRIORITY)
            command2 = PTInsertionCommand(point, hook2, TransformationPriority.DEFAULT_PRIORITY)
            command3 = PTInsertionCommand(point, hook3, TransformationPriority.DEFAULT_PRIORITY)
        else:
            # Prioritized commands will be executed in ascending priority order
            command1 = PTInsertionCommand(point, hook1, TransformationPriority.SPARSIFICATION_PRIORITY)
            command2 = PTInsertionCommand(point, hook2, TransformationPriority.QUANTIZATION_PRIORITY)
            command3 = PTInsertionCommand(
                point,
                hook3,
                TransformationPriority.DEFAULT_PRIORITY,
            )

        layout = PTTransformationLayout()
        layout.register(command1)
        layout.register(command2)
        layout.register(command3)
        model = PTModelTransformer(model).transform(layout)

        hook_list = [hook1, hook2, hook3]

        if priority_type == "same":
            order = [0, 1, 2]
        elif priority_type == "different":
            order = [2, 0, 1]

        ctx = model.nncf.get_tracing_context()
        if target_type == TargetType.OPERATOR_PRE_HOOK:
            pre_hook_id = PreHookId(
                OperationAddress.from_str(point.target_node_name), input_port_id=point.input_port_id
            )
            actual_pre_hooks = list(ctx._pre_hooks[pre_hook_id].values())
            self.check_order(actual_pre_hooks, hook_list, order)
        elif target_type == TargetType.OPERATOR_POST_HOOK:
            actual_hooks = list(ctx._post_hooks[OperationAddress.from_str(point.target_node_name)].values())
            self.check_order(actual_hooks, hook_list, order)
        elif target_type == TargetType.OPERATION_WITH_WEIGHTS:
            if trace_parameters:
                pre_hook_id = PreHookId(
                    OperationAddress.from_str(point.target_node_name), input_port_id=point.input_port_id
                )
                actual_hooks = list(ctx._pre_hooks[pre_hook_id].values())
                self.check_order(actual_hooks, hook_list, order)
            else:
                module = model.nncf.get_containing_module(point.target_node_name)
                self.check_order([x.operand for x in module.pre_ops.values()], hook_list, order)

        elif target_type == TargetType.POST_LAYER_OPERATION:
            if trace_parameters:
                op_address = OperationAddress.from_str(point.target_node_name)
                actual_hooks = list(ctx._post_hooks[op_address].values())
                self.check_order(actual_hooks, hook_list, order)
            else:
                module = model.nncf.get_containing_module(point.target_node_name)
                self.check_order(list(module.post_ops.values()), hook_list, order)
        else:
            raise Exception(f"Not check order for {target_type}")


MERGE_PATTERN_TEST_CASES = (
    [get_mock_model_graph_with_mergeable_pattern, "basic_pattern"],
    [get_mock_model_graph_with_no_mergeable_pattern, "no_pattern"],
    [get_mock_model_graph_with_broken_output_edge_pattern, "broken_output_edges_pattern"],
)


class TestInsertionPointGraph:
    def test_insertion_point_setup(self):
        # TODO: Change testing premises when module pre/post-op hooks and input/output nodes
        # are correctly handled
        mock_graph = get_two_branch_mock_model_graph()

        ip_graph = get_ip_graph_for_test(mock_graph)

        nx_graph = mock_graph.get_nx_graph_copy()
        ref_node_len = 3 * len(nx_graph.nodes)  # 2 additional nodes per each operator node
        ref_edge_len = 3 * len(nx_graph.edges)

        assert len(ip_graph.nodes) == ref_node_len
        assert len(ip_graph.edges) == ref_edge_len

        for nncf_node_idx in mock_graph.get_all_node_ids():
            node_key = mock_graph.get_node_key_by_id(nncf_node_idx)
            ip_graph_op_node = ip_graph.nodes[node_key]
            assert ip_graph_op_node[InsertionPointGraph.NODE_TYPE_NODE_ATTR] == InsertionPointGraphNodeType.OPERATOR
            preds = list(ip_graph.predecessors(node_key))
            succs = list(ip_graph.successors(node_key))
            assert len(succs) == 1
            post_hook_ip_node_key = succs[0]
            post_hook_ip_node = ip_graph.nodes[succs[0]]
            post_hook_ip_node_type = post_hook_ip_node[InsertionPointGraph.NODE_TYPE_NODE_ATTR]
            assert post_hook_ip_node_type == InsertionPointGraphNodeType.POST_HOOK

            pre_hook_ip_node_keys = preds
            for pre_hook_ip_node_key in pre_hook_ip_node_keys:
                pre_hook_ip_node = ip_graph.nodes[pre_hook_ip_node_key]
                pre_hook_ip_node_type = pre_hook_ip_node[InsertionPointGraph.NODE_TYPE_NODE_ATTR]
                assert pre_hook_ip_node_type == InsertionPointGraphNodeType.PRE_HOOK

            ref_associated_ip_node_keys_set = {*pre_hook_ip_node_keys, post_hook_ip_node_key}
            assert (
                ref_associated_ip_node_keys_set
                == ip_graph_op_node[InsertionPointGraph.ASSOCIATED_IP_NODE_KEYS_NODE_ATTR]
            )
            original_neighbours = nx_graph.neighbors(node_key)
            for neighbour in original_neighbours:
                # IP node insertion should not disrupt the graph superstructure
                ip_graph_paths = list(nx.all_simple_paths(ip_graph, node_key, neighbour))
                for path in ip_graph_paths:
                    path = path[1:-1]
                    for path_node_key in path:
                        node = ip_graph.nodes[path_node_key]
                        node_type = node[InsertionPointGraph.NODE_TYPE_NODE_ATTR]
                        assert node_type in [
                            InsertionPointGraphNodeType.PRE_HOOK,
                            InsertionPointGraphNodeType.POST_HOOK,
                        ]

        for node_key, node in ip_graph.nodes.items():
            preds = list(ip_graph.predecessors(node_key))
            succs = list(ip_graph.successors(node_key))
            assert len(preds) != 0 or len(succs) != 0

        for from_node_key, to_node_key in ip_graph.edges:
            assert from_node_key in ip_graph.nodes
            assert to_node_key in ip_graph.nodes

    def test_insertion_point_data_in_ip_nodes(self):
        # TODO: extend for modules
        mock_graph = nx.DiGraph()

        mock_graph.add_node("bar")
        mock_graph.add_node("baz")
        mock_graph.add_edge("bar", "baz")
        nncf_graph = get_nncf_graph_from_mock_nx_graph(mock_graph)

        ip_graph = get_ip_graph_for_test(nncf_graph)

        for nncf_node in nncf_graph.get_all_nodes():
            node_id = nncf_node.node_id
            node_key = nncf_graph.get_node_key_by_id(node_id)
            preds = list(ip_graph.predecessors(node_key))
            succs = list(ip_graph.successors(node_key))

            post_hook_ip_node = ip_graph.nodes[succs[0]]
            post_hook_ip = post_hook_ip_node[InsertionPointGraph.INSERTION_POINT_NODE_ATTR]
            assert isinstance(post_hook_ip, PostHookInsertionPoint)
            assert post_hook_ip.target_node_name == nncf_node.node_name

            for pre_hook_ip_node_key in preds:
                pre_hook_ip_node = ip_graph.nodes[pre_hook_ip_node_key]
                pre_hook_ip = pre_hook_ip_node[InsertionPointGraph.INSERTION_POINT_NODE_ATTR]
                assert isinstance(pre_hook_ip, PreHookInsertionPoint)
                assert pre_hook_ip.target_node_name == nncf_node.node_name

    def test_operator_metatype_marking(self):
        from nncf.torch.graph.operator_metatypes import PTAddMetatype
        from nncf.torch.graph.operator_metatypes import PTAvgPool2dMetatype
        from nncf.torch.graph.operator_metatypes import PTBatchNormMetatype
        from nncf.torch.graph.operator_metatypes import PTConvTranspose2dMetatype
        from nncf.torch.graph.operator_metatypes import PTDepthwiseConv2dSubtype
        from nncf.torch.graph.operator_metatypes import PTLinearMetatype
        from nncf.torch.graph.operator_metatypes import PTMaxPool2dMetatype
        from nncf.torch.graph.operator_metatypes import PTModuleBatchNormMetatype
        from nncf.torch.graph.operator_metatypes import PTModuleConvTranspose2dMetatype
        from nncf.torch.graph.operator_metatypes import PTModuleDepthwiseConv2dSubtype
        from nncf.torch.graph.operator_metatypes import PTModuleLinearMetatype
        from nncf.torch.graph.operator_metatypes import PTRELUMetatype
        from nncf.torch.graph.operator_metatypes import PTTransposeMetatype

        ref_scope_vs_metatype_dict = {
            "/" + MODEL_INPUT_OP_NAME + "_0": PTInputNoopMetatype,
            "ModelForMetatypeTesting/NNCFConv2d[conv_regular]/conv2d_0": PTModuleConv2dMetatype,
            "ModelForMetatypeTesting/NNCFBatchNorm2d[bn]/batch_norm_0": PTModuleBatchNormMetatype,
            "ModelForMetatypeTesting/batch_norm_0": PTBatchNormMetatype,
            "ModelForMetatypeTesting/relu_0": PTRELUMetatype,
            "ModelForMetatypeTesting/transpose__0": PTTransposeMetatype,
            "ModelForMetatypeTesting/MaxPool2d[max_pool2d]/max_pool2d_0": PTMaxPool2dMetatype,
            "ModelForMetatypeTesting/NNCFConvTranspose2d[conv_transpose]/conv_transpose2d_0": (
                PTModuleConvTranspose2dMetatype
            ),
            "ModelForMetatypeTesting/conv_transpose2d_0": PTConvTranspose2dMetatype,
            "ModelForMetatypeTesting/__add___0": PTAddMetatype,
            "ModelForMetatypeTesting/NNCFConv2d[conv_depthwise]/conv2d_0": PTModuleDepthwiseConv2dSubtype,
            "ModelForMetatypeTesting/conv2d_0": PTDepthwiseConv2dSubtype,
            "ModelForMetatypeTesting/__iadd___0": PTAddMetatype,
            "ModelForMetatypeTesting/AdaptiveAvgPool2d[adaptive_avg_pool]/adaptive_avg_pool2d_0": PTAvgPool2dMetatype,
            "ModelForMetatypeTesting/flatten_0": PTReshapeMetatype,
            "ModelForMetatypeTesting/NNCFLinear[linear]/linear_0": PTModuleLinearMetatype,
            "ModelForMetatypeTesting/linear_0": PTLinearMetatype,
            "/" + MODEL_OUTPUT_OP_NAME + "_0": PTOutputNoopMetatype,
        }

        class ModelForMetatypeTesting(torch.nn.Module):
            def __init__(self):
                super().__init__()
                self.conv_regular = torch.nn.Conv2d(in_channels=3, out_channels=16, kernel_size=3)
                self.bn = torch.nn.BatchNorm2d(num_features=16)
                self.max_pool2d = torch.nn.MaxPool2d(kernel_size=2)
                self.conv_transpose = torch.nn.ConvTranspose2d(in_channels=16, out_channels=8, kernel_size=3)
                self.conv_depthwise = torch.nn.Conv2d(in_channels=8, out_channels=8, kernel_size=5, groups=8)
                self.adaptive_avg_pool = torch.nn.AdaptiveAvgPool2d(output_size=1)
                self.linear = torch.nn.Linear(in_features=8, out_features=8)

            def forward(self, input_):
                x = self.conv_regular(input_)
                x = self.bn(x)
                x = F.batch_norm(x, self.bn.running_mean, self.bn.running_var)
                x = F.relu(x)
                x.transpose_(2, 3)
                x = self.max_pool2d(x)
                y = self.conv_transpose(x)
                z = F.conv_transpose2d(x, self.conv_transpose.weight)
                x = y + z
                x = self.conv_depthwise(x)
                x = F.conv2d(x, self.conv_depthwise.weight, groups=self.conv_depthwise.groups)
                x += torch.ones_like(x)
                x = self.adaptive_avg_pool(x)
                x = self.linear(x.flatten())
                x = F.linear(x, self.linear.weight)
                return x

        model = ModelForMetatypeTesting()
        nncf_network = NNCFNetwork(model, FillerInputInfo([FillerInputElement([1, 3, 300, 300])]))
        nncf_graph = nncf_network.nncf.get_original_graph()

        for nncf_node in nncf_graph.get_all_nodes():
            assert nncf_node.node_name in ref_scope_vs_metatype_dict
            ref_metatype = ref_scope_vs_metatype_dict[nncf_node.node_name]
            assert nncf_node.metatype == ref_metatype

    @pytest.mark.parametrize(
        ("mock_graph_factory", "dot_file_name"), MERGE_PATTERN_TEST_CASES, ids=[x[1] for x in MERGE_PATTERN_TEST_CASES]
    )
    def test_get_ip_graph_with_merged_operations(self, mock_graph_factory, dot_file_name):
        mock_graph = mock_graph_factory()
        ip_graph = get_ip_graph_for_test(mock_graph)
        pattern = PatternsManager.get_full_hw_pattern_graph(backend=BackendType.TORCH, device=TargetDevice.ANY)
        merged_ip_graph = ip_graph.get_ip_graph_with_merged_hw_optimized_operations(pattern)

        data_dir: Path = TEST_ROOT / "torch/data/reference_graphs/pattern_merging"

        path_to_dot_file = data_dir / "{}.dot".format(dot_file_name)

        if os.getenv("NNCF_TEST_REGEN_DOT") is not None:
            if not os.path.exists(str(data_dir)):
                os.makedirs(str(data_dir))
            graph_without_data = get_graph_without_data(merged_ip_graph)
            write_dot_graph(graph_without_data, str(path_to_dot_file))

        load_graph = read_dot_graph(str(path_to_dot_file))

        for key in load_graph.nodes:
            key.replace(r"\\n", r"\n")  # Somehow pydot mangles the \n characters while writing a .dot file

        sanitized_loaded_keys = [key.replace("\\n", "\n") for key in load_graph.nodes]
        sanitized_loaded_edges = [
            (u.replace("\\n", "\n"), v.replace("\\n", "\n")) for u, v in nx.DiGraph(load_graph).edges
        ]

        assert Counter(sanitized_loaded_keys) == Counter(list(merged_ip_graph.nodes))
        assert Counter(sanitized_loaded_edges) == Counter(list(merged_ip_graph.edges))


def test_extraction_model_transformations():
    model = wrap_model(InsertionPointTestModel(), torch.ones([1, 1, 10, 10]), trace_parameters=True)
    model_transformer = PTModelTransformer(model)

    command = PTModelExtractionCommand(
        ["InsertionPointTestModel/Conv2d[conv1]/conv2d_0"], ["InsertionPointTestModel/Conv2d[conv1]/conv2d_0"]
    )
    transformation_layout = PTTransformationLayout()
    transformation_layout.register(command)
    model_transformer.transform(transformation_layout)


@pytest.mark.parametrize(
    "command_cls,attr_name,new_value",
    [(PTBiasCorrectionCommand, "bias", torch.tensor([42.0])), (PTWeightUpdateCommand, "weight", torch.tensor([42.0]))],
)
def test_correction_transformations(command_cls, attr_name, new_value):
    model = wrap_model(InsertionPointTestModel(), torch.ones([1, 1, 10, 10]), trace_parameters=True)
    model_transformer = PTModelTransformer(model)

    target_point = PTTargetPoint(TargetType.LAYER, "InsertionPointTestModel/Conv2d[conv1]/conv2d_0")
    command = command_cls(target_point, new_value)

    transformation_layout = PTTransformationLayout()
    transformation_layout.register(command)
    updated_model = model_transformer.transform(transformation_layout)
    param = getattr(updated_model.conv1, attr_name)
    assert param.data == new_value


def test_rebuild_graph_after_insert_transformation():
    model = NNCFNetwork(InsertionPointTestModel(), FillerInputInfo([FillerInputElement([1, 1, 10, 10])]))

    graph = model.nncf.get_graph()

    command = PTInsertionCommand(
        PTTargetPoint(
            TargetType.OPERATION_WITH_WEIGHTS, target_node_name="InsertionPointTestModel/NNCFConv2d[conv1]/conv2d_0"
        ),
        AsymmetricQuantizer(PTQuantizerSpec(8, QuantizationMode.ASYMMETRIC, None, False, False, (1, 1, 1, 1), False)),
        TransformationPriority.QUANTIZATION_PRIORITY,
    )
    transformation_layout = PTTransformationLayout()
    transformation_layout.register(command)

    model_transformer = PTModelTransformer(model)
    transformed_model = model_transformer.transform(transformation_layout=transformation_layout)
    new_graph = transformed_model.nncf.get_graph()
    assert len(new_graph.get_all_nodes()) == len(graph.get_all_nodes()) + 1


class Hook(torch.nn.Module):
    def __init__(self):
        super().__init__()
        self._param = torch.nn.Parameter(torch.zeros((1,)))
        self.to_device = None

    def forward(self, x):
        return x + self._param

    def to(self, device):
        super().to(device)
        self.to_device = device


@pytest.mark.parametrize(
    "target_type, node_name, input_port_id, ref_name, compression_module_registered",
    (
        (
            TargetType.OPERATOR_POST_HOOK,
            "/nncf_model_input_0",
            None,
            "/nncf_model_input_0|OUTPUT",
            True,
        ),
        (
            TargetType.OPERATOR_PRE_HOOK,
            "InsertionPointTestModel/linear_0",
            0,
            "InsertionPointTestModel/linear_0|INPUT0",
            True,
        ),
<<<<<<< HEAD
        (
            TargetType.OPERATION_WITH_WEIGHTS,
            "InsertionPointTestModel/Conv2d[conv1]/conv2d_0",
            1,
            "InsertionPointTestModel/Conv2d[conv1]/conv2d_0|INPUT1",
        ),
=======
        (TargetType.OPERATION_WITH_WEIGHTS, "InsertionPointTestModel/NNCFConv2d[conv1]/conv2d_0", None, None, False),
>>>>>>> f7a5660a
    ),
)
def test_quantizer_insertion_transformations(
    target_type, node_name, input_port_id, ref_name, compression_module_registered
):
    hook = Hook()

<<<<<<< HEAD
    def _insert_quantizer_to_model():
        model = wrap_model(InsertionPointTestModel(), torch.ones([1, 1, 10, 10]), trace_parameters=True)
        model_transformer = PTModelTransformer(model)

        target_point = PTTargetPoint(target_type, node_name, input_port_id=input_port_id)
        command = PTQuantizerInsertionCommand(target_point, hook)

        transformation_layout = PTTransformationLayout()
        transformation_layout.register(command)
        return model_transformer.transform(transformation_layout)

    transformed_model = _insert_quantizer_to_model()

    compression_module_type = ExtraCompressionModuleType.EXTERNAL_QUANTIZER
    assert transformed_model.nncf.is_compression_module_registered(compression_module_type)
    assert hook in transformed_model.modules()

    external_quantizers = transformed_model.nncf.get_compression_modules_by_type(compression_module_type)
    assert hasattr(external_quantizers, ref_name)
    op = getattr(external_quantizers, ref_name)
    assert isinstance(op, Hook)

    # Check torch can correctly save and load model state dict with an external quantizer
    state_dict = transformed_model.state_dict()
    state_dict_hook_key = f"_nncf.external_quantizers.{ref_name}._param"
    assert state_dict_hook_key in state_dict
    del transformed_model
    transformed_model = _insert_quantizer_to_model()
    transformed_model.load_state_dict(state_dict)
=======
    target_point = PTTargetPoint(target_type, node_name, input_port_id=input_port_id)
    command = create_quantizer_insertion_command(target_point, hook)

    assert command.fn is hook
    if target_point.type is TargetType.OPERATION_WITH_WEIGHTS:
        assert isinstance(command, PTInsertionCommand)
    else:
        quantizer_id = NonWeightQuantizerId(target_point.target_node_name, target_point.input_port_id)
        assert isinstance(command, PTSharedFnInsertionCommand)
        assert command.target_points == [target_point]
        assert command.fn is hook
        storage_key = str(quantizer_id)
        assert command.op_name == storage_key
        assert command.compression_module_type is ExtraCompressionModuleType.EXTERNAL_QUANTIZER


SHARED_FN_TARGET_POINTS = [
    PTTargetPoint(
        TargetType.OPERATOR_POST_HOOK,
        "/nncf_model_input_0",
    ),
    PTTargetPoint(
        TargetType.OPERATOR_PRE_HOOK,
        "InsertionPointTestModel/linear_0",
        input_port_id=0,
    ),
    PTTargetPoint(
        TargetType.OPERATION_WITH_WEIGHTS,
        "InsertionPointTestModel/NNCFConv2d[conv1]/conv2d_0",
    ),
]
>>>>>>> f7a5660a


@pytest.mark.parametrize("compression_module_type", ExtraCompressionModuleType)
@pytest.mark.parametrize(
    "priority", [TransformationPriority.FP32_TENSOR_STATISTICS_OBSERVATION, TransformationPriority.DEFAULT_PRIORITY]
)
@pytest.mark.parametrize("compression_module_registered", [False, True])
@pytest.mark.parametrize("multidevice_model", (False, True))
def test_shared_fn_insertion_point(
    priority, compression_module_registered, compression_module_type, multidevice_model, mocker
):
    if not torch.cuda.is_available() and multidevice_model:
        pytest.skip("Could not test multidevice case without cuda")

    tps = SHARED_FN_TARGET_POINTS
    OP_UNIQUE_NAME = "UNIQUE_NAME"
    HOOK_GROUP_NAME = "shared_commands_hooks_group"
    STORAGE_NAME = compression_module_type_to_attr_name(compression_module_type)
    hook_instance = Hook()

    def _insert_external_op_mocked():
        model = NNCFNetwork(InsertionPointTestModel(), FillerInputInfo([FillerInputElement([1, 1, 10, 10])]))
        model = model.cpu()
        if multidevice_model:
            model.conv1.to(torch.device("cpu"))
            model.conv2.to(torch.device("cuda"))

        if compression_module_registered:
            model.nncf.register_compression_module_type(compression_module_type)
        unique_name = f"{OP_UNIQUE_NAME}[{';'.join([tp.target_node_name for tp in tps])}]"
        command = PTSharedFnInsertionCommand(
            target_points=tps,
            fn=hook_instance,
            op_unique_name=unique_name,
            compression_module_type=compression_module_type,
            priority=priority,
            hooks_group_name=HOOK_GROUP_NAME,
        )
        transformation_layout = PTTransformationLayout()
        transformation_layout.register(command)

        mocker.MagicMock()
        mocker.patch(
            "nncf.torch.model_transformer.PTModelTransformer._apply_insertion_transformations",
            return_value=mocker.MagicMock(),
        )
        model_transformer = PTModelTransformer(model)
        model_transformer.transform(transformation_layout=transformation_layout)
        return model

    transformed_model = _insert_external_op_mocked()

    assert transformed_model.nncf.is_compression_module_registered(compression_module_type)

    REF_STORAGE_KEY = (
        "UNIQUE_NAME[/nncf_model_input_0;InsertionPointTestModel/linear_0;"
        "InsertionPointTestModel/NNCFConv2d[conv1]/conv2d_0]"
    )

    storage = getattr(transformed_model.nncf, STORAGE_NAME)
    assert storage[REF_STORAGE_KEY] is hook_instance
    assert hook_instance in transformed_model.modules()

    mock = PTModelTransformer._apply_insertion_transformations
    mock.assert_called_once()

    _, commands, device = mock.call_args.args
    assert len(commands) == len(tps)
    for command in commands:
        assert command.target_point in tps
        assert command.hooks_group_name == HOOK_GROUP_NAME
        assert command.priority == priority
        fn = command.fn
        assert isinstance(fn, ExternalOpCallHook)
        assert fn._storage_name == STORAGE_NAME
        assert fn._storage_key == REF_STORAGE_KEY

    if multidevice_model:
        assert hook_instance.to_device is None
        assert device is None
    else:
        actual_model_device = get_model_device(transformed_model)
        assert hook_instance.to_device == actual_model_device
        assert device == actual_model_device

    # Check torch can correctly save and load model state dict with an external quantizer
    state_dict = transformed_model.state_dict()
    assert f"_nncf.{STORAGE_NAME}.{REF_STORAGE_KEY}._param" in state_dict
    del transformed_model
    transformed_model = _insert_external_op_mocked()
    transformed_model.load_state_dict(state_dict)


@pytest.mark.parametrize(
    "priority", [TransformationPriority.FP32_TENSOR_STATISTICS_OBSERVATION, TransformationPriority.DEFAULT_PRIORITY]
)
@pytest.mark.parametrize("compression_module_registered", [False, True])
@pytest.mark.parametrize("multidevice_model", (False, True))
def test_shared_fn_insertion_command_several_module_types(
    priority, compression_module_registered, multidevice_model, mocker
):
    if not torch.cuda.is_available() and multidevice_model:
        pytest.skip("Could not test multidevice case without cuda")

    tps = SHARED_FN_TARGET_POINTS
    OP_UNIQUE_NAME = "UNIQUE_NAME"
    HOOK_GROUP_NAME = "shared_commands_hooks_group"
    MODULE_TYPES = [t for t in ExtraCompressionModuleType]
    hook_instance = Hook()

    def _insert_external_op_mocked():
        model = NNCFNetwork(InsertionPointTestModel(), FillerInputInfo([FillerInputElement([1, 1, 10, 10])]))
        model = model.cpu()
        if multidevice_model:
            model.conv1.to(torch.device("cpu"))
            model.conv2.to(torch.device("cuda"))

        transformation_layout = PTTransformationLayout()
        for compression_module_type in MODULE_TYPES:
            if compression_module_registered:
                model.nncf.register_compression_module_type(compression_module_type)
            unique_name = f"{OP_UNIQUE_NAME}[{';'.join([tp.target_node_name for tp in tps])}]"
            command = PTSharedFnInsertionCommand(
                target_points=tps,
                fn=hook_instance,
                op_unique_name=unique_name,
                compression_module_type=compression_module_type,
                priority=priority,
                hooks_group_name=HOOK_GROUP_NAME,
            )
            transformation_layout.register(command)

        mocker.MagicMock()
        mocker.patch(
            "nncf.torch.model_transformer.PTModelTransformer._apply_shared_node_insertion_with_compression_type",
            return_value=mocker.MagicMock(),
        )
        model_transformer = PTModelTransformer(model)
        model_transformer.transform(transformation_layout=transformation_layout)
        return model

    transformed_model = _insert_external_op_mocked()

    mock = PTModelTransformer._apply_shared_node_insertion_with_compression_type
    assert len(mock.call_args_list) == len(MODULE_TYPES)

    REF_STORAGE_KEY = (
        "UNIQUE_NAME[/nncf_model_input_0;InsertionPointTestModel/linear_0;"
        "InsertionPointTestModel/NNCFConv2d[conv1]/conv2d_0]"
    )

    module_types_set = set(MODULE_TYPES)
    for (_, commands, device, compression_module_type), _ in mock.call_args_list:
        module_types_set -= set((compression_module_type,))
        assert len(commands) == 1
        command = commands[0]
        assert isinstance(command, PTSharedFnInsertionCommand)
        assert command.fn is hook_instance
        assert command.target_points is tps
        assert command.compression_module_type == compression_module_type
        assert command.op_name == REF_STORAGE_KEY
        assert command.priority == priority
        assert command.hooks_group_name == HOOK_GROUP_NAME

        if multidevice_model:
            assert device is None
        else:
            assert device == get_model_device(transformed_model)

    assert not module_types_set


INSERTION_POINT_TEST_MODEL_TARGET_POINTS = (
    (
        TargetType.OPERATOR_POST_HOOK,
        "/nncf_model_input_0",
        None,
    ),
    (
        TargetType.OPERATOR_PRE_HOOK,
        "InsertionPointTestModel/linear_0",
        0,
    ),
    (
        TargetType.OPERATION_WITH_WEIGHTS,
        "InsertionPointTestModel/NNCFConv2d[conv1]/conv2d_0",
        None,
    ),
)


@pytest.mark.parametrize("target_type, node_name, input_port_id", INSERTION_POINT_TEST_MODEL_TARGET_POINTS)
def test_successive_insertion_transformation(target_type, node_name, input_port_id):
    model = NNCFNetwork(InsertionPointTestModel(), FillerInputInfo([FillerInputElement([1, 1, 10, 10])]))

    target_point = PTTargetPoint(target_type, node_name, input_port_id=input_port_id)
    transformed_model = model
    ops = [BaseOp(lambda x: x), BaseOp(lambda x: x)]
    for op in ops:
        command = PTInsertionCommand(target_point, op)

        model_transformer = PTModelTransformer(transformed_model)
        transformation_layout = PTTransformationLayout()
        transformation_layout.register(command)
        transformed_model = model_transformer.transform(transformation_layout)
        transformed_model.nncf.rebuild_graph()

    checker = HookChecker(transformed_model, "conv1")
    checker.add_ref(
        ref_hooks=ops,
        target_type=target_type,
        target_node_name=node_name,
        input_port_id=input_port_id,
    )
    checker.check_with_reference()


GLOBAL_LIST = []


def get_dummy_op(op_id):
    @register_operator()
    def dummy_op(x):
        GLOBAL_LIST.append(op_id)
        return x

    return dummy_op


@register_module()
class DummyModule(torch.nn.Module):
    def __init__(self, module_id):
        super().__init__()
        self.weight = torch.nn.Parameter(torch.zeros((1,)))
        self._op = get_dummy_op(module_id)

    def forward(self, x):
        return self._op(x)


def get_model_to_test_nested_modules():
    class TestModel(torch.nn.Module):
        def __init__(self) -> None:
            super().__init__()
            self.op1 = get_dummy_op("op1")
            self.m = DummyModule("DummyModule")
            self.op2 = get_dummy_op("op2")

        def forward(self, x):
            x = self.op1(x)
            x = self.m(x)
            x = self.op2(x)

    return TestModel()


@dataclass
class NestedHooksTestCase:
    target_type: TargetType
    target_node_name: str
    input_port_id: int


NESTED_HOOKS_TEST_CASES = [
    NestedHooksTestCase(
        TargetType.OPERATOR_POST_HOOK,
        "/nncf_model_input_0",
        None,
    ),
    NestedHooksTestCase(
        TargetType.OPERATOR_PRE_HOOK,
        "TestModel/dummy_op_1",
        0,
    ),
    NestedHooksTestCase(
        TargetType.OPERATION_WITH_WEIGHTS,
        "TestModel/NNCFUserDummyModule[m]/dummy_op_0",
        None,
    ),
]

REFS_DEPTH_0 = ["op1", "DummyModule", "op2"]


REFS_DEPTH_1 = [
    ["pre_hook_1", "op1", "DummyModule", "op2"],
    ["op1", "DummyModule", "pre_hook_1", "op2"],
    ["op1", "pre_hook_1", "DummyModule", "op2"],
]


REFS_DEPTH_2 = [
    ["pre_hook_0", "pre_hook_1", "pre_hook_2", "op1", "DummyModule", "op2"],
    ["op1", "DummyModule", "pre_hook_0", "pre_hook_1", "pre_hook_2", "op2"],
    ["op1", "pre_hook_0", "pre_hook_1", "pre_hook_2", "DummyModule", "op2"],
]


def _add_and_test_hook_depth_one(test_params: NestedHooksTestCase, pre_hook_op, ref):
    model = NNCFNetwork(get_model_to_test_nested_modules(), FillerInputInfo([FillerInputElement([10])]))

    # Check test model is working as expected
    GLOBAL_LIST.clear()
    model.nncf.rebuild_graph()
    assert GLOBAL_LIST == REFS_DEPTH_0

    target_point = PTTargetPoint(
        test_params.target_type, test_params.target_node_name, input_port_id=test_params.input_port_id
    )
    transformed_model = model

    pre_hook_1 = pre_hook_op("pre_hook_1")
    command = PTInsertionCommand(target_point, pre_hook_1)

    model_transformer = PTModelTransformer(transformed_model)
    transformation_layout = PTTransformationLayout()
    transformation_layout.register(command)
    transformed_model = model_transformer.transform(transformation_layout)

    # Check order of calls
    GLOBAL_LIST.clear()
    transformed_model.nncf.rebuild_graph()
    assert ref == GLOBAL_LIST

    # Check hooks are kept correctly
    checker = HookChecker(transformed_model, "m")
    checker.add_ref(
        ref_hooks=[pre_hook_1],
        target_type=test_params.target_type,
        target_node_name=test_params.target_node_name,
        input_port_id=test_params.input_port_id,
    )
    checker.check_with_reference()

    graph = transformed_model.nncf.get_graph()
    target_node = graph.get_node_by_name(test_params.target_node_name)
    if test_params.target_type == TargetType.OPERATOR_POST_HOOK:
        target_node = graph.get_next_nodes(target_node)[0]
    elif test_params.target_type == TargetType.OPERATOR_PRE_HOOK:
        target_node = graph.get_previous_nodes(target_node)[0]
    else:
        target_node = graph.get_node_by_id(2)

    return transformed_model, target_node, pre_hook_1


@pytest.mark.parametrize(
    "test_params, ref_depth_one, ref_depth_two", zip(NESTED_HOOKS_TEST_CASES, REFS_DEPTH_1, REFS_DEPTH_2)
)
@pytest.mark.parametrize("pre_hook_op", [get_dummy_op, DummyModule], ids=["op_hook", "module_hook"])
def test_nested_pre_post_hooks(test_params: NestedHooksTestCase, ref_depth_one, ref_depth_two, pre_hook_op):
    transformed_model, target_node, pre_hook_1 = _add_and_test_hook_depth_one(test_params, pre_hook_op, ref_depth_one)

    transformation_layout = PTTransformationLayout()
    nested_pre_hooks = []
    for i, target_type_ in enumerate([TargetType.OPERATOR_PRE_HOOK, TargetType.OPERATOR_POST_HOOK]):
        target_point_on_hook = PTTargetPoint(target_type_, target_node.node_name, input_port_id=0)
        nested_pre_hooks.append(pre_hook_op(f"pre_hook_{i * 2}"))
        transformation_layout.register(PTInsertionCommand(target_point_on_hook, nested_pre_hooks[-1]))
    model_transformer = PTModelTransformer(transformed_model)
    model_with_nested_hooks = model_transformer.transform(transformation_layout)

    # Check order of calls
    GLOBAL_LIST.clear()
    model_with_nested_hooks.nncf.rebuild_graph()
    assert ref_depth_two == GLOBAL_LIST

    # Check hooks are kept correctly
    checker = HookChecker(model_with_nested_hooks, "m")
    checker.add_ref(
        ref_hooks=[pre_hook_1],
        target_type=test_params.target_type,
        target_node_name=test_params.target_node_name,
        input_port_id=test_params.input_port_id,
    )
    checker.add_ref(
        ref_hooks=[nested_pre_hooks[0]],
        target_type=TargetType.OPERATOR_PRE_HOOK,
        target_node_name=target_node.node_name,
        input_port_id=0,
    )
    checker.add_ref(
        ref_hooks=[nested_pre_hooks[1]],
        target_type=TargetType.OPERATOR_POST_HOOK,
        target_node_name=target_node.node_name,
        input_port_id=0,
    )
    checker.check_with_reference()


@pytest.mark.skip("Nested weight hooks are not supported yet.")
@pytest.mark.parametrize("test_params, ref_depth_one", zip(NESTED_HOOKS_TEST_CASES, REFS_DEPTH_1))
def test_nested_weight_hooks(test_params: NestedHooksTestCase, ref_depth_one):
    transformed_model, target_node, _ = _add_and_test_hook_depth_one(test_params, DummyModule, ref_depth_one)

    transformation_layout = PTTransformationLayout()
    target_point_on_hook = PTTargetPoint(TargetType.OPERATION_WITH_WEIGHTS, target_node.node_name, input_port_id=0)
    transformation_layout.register(PTInsertionCommand(target_point_on_hook, DummyModule("pre_hook_3")))
    model_transformer = PTModelTransformer(transformed_model)
    model_with_nested_hooks = model_transformer.transform(transformation_layout)
    GLOBAL_LIST.clear()
    model_with_nested_hooks.nncf.rebuild_graph()
    # TODO: Add refeference check when nested weight hooks will be supported
    # assert GLOBAL_LIST == ref_depth_two<|MERGE_RESOLUTION|>--- conflicted
+++ resolved
@@ -52,12 +52,7 @@
 from nncf.torch.graph.transformations.commands import ExtraCompressionModuleType
 from nncf.torch.graph.transformations.commands import PTBiasCorrectionCommand
 from nncf.torch.graph.transformations.commands import PTInsertionCommand
-<<<<<<< HEAD
 from nncf.torch.graph.transformations.commands import PTModelExtractionCommand
-from nncf.torch.graph.transformations.commands import PTQuantizerInsertionCommand
-=======
-from nncf.torch.graph.transformations.commands import PTModelExtractionWithFusedBiasCommand
->>>>>>> f7a5660a
 from nncf.torch.graph.transformations.commands import PTSharedFnInsertionCommand
 from nncf.torch.graph.transformations.commands import PTTargetPoint
 from nncf.torch.graph.transformations.commands import PTWeightUpdateCommand
@@ -65,11 +60,7 @@
 from nncf.torch.layers import register_module
 from nncf.torch.model_transformer import PTModelTransformer
 from nncf.torch.module_operations import BaseOp
-<<<<<<< HEAD
-from nncf.torch.nncf_network import ExtraCompressionModuleType
-=======
 from nncf.torch.module_operations import UpdateWeight
->>>>>>> f7a5660a
 from nncf.torch.nncf_network import NNCFNetwork
 from nncf.torch.nncf_network import PTInsertionPoint
 from nncf.torch.nncf_network import PTInsertionType
@@ -645,70 +636,16 @@
 
 
 @pytest.mark.parametrize(
-    "target_type, node_name, input_port_id, ref_name, compression_module_registered",
+    "target_type, node_name, input_port_id",
     (
-        (
-            TargetType.OPERATOR_POST_HOOK,
-            "/nncf_model_input_0",
-            None,
-            "/nncf_model_input_0|OUTPUT",
-            True,
-        ),
-        (
-            TargetType.OPERATOR_PRE_HOOK,
-            "InsertionPointTestModel/linear_0",
-            0,
-            "InsertionPointTestModel/linear_0|INPUT0",
-            True,
-        ),
-<<<<<<< HEAD
-        (
-            TargetType.OPERATION_WITH_WEIGHTS,
-            "InsertionPointTestModel/Conv2d[conv1]/conv2d_0",
-            1,
-            "InsertionPointTestModel/Conv2d[conv1]/conv2d_0|INPUT1",
-        ),
-=======
-        (TargetType.OPERATION_WITH_WEIGHTS, "InsertionPointTestModel/NNCFConv2d[conv1]/conv2d_0", None, None, False),
->>>>>>> f7a5660a
+        (TargetType.OPERATOR_POST_HOOK, "/nncf_model_input_0", None),
+        (TargetType.OPERATOR_PRE_HOOK, "InsertionPointTestModel/linear_0", 0),
+        (TargetType.OPERATION_WITH_WEIGHTS, "InsertionPointTestModel/Conv2d[conv1]/conv2d_0", 1),
     ),
 )
-def test_quantizer_insertion_transformations(
-    target_type, node_name, input_port_id, ref_name, compression_module_registered
-):
+def test_create_quantizer_insertion_command(target_type, node_name, input_port_id):
     hook = Hook()
 
-<<<<<<< HEAD
-    def _insert_quantizer_to_model():
-        model = wrap_model(InsertionPointTestModel(), torch.ones([1, 1, 10, 10]), trace_parameters=True)
-        model_transformer = PTModelTransformer(model)
-
-        target_point = PTTargetPoint(target_type, node_name, input_port_id=input_port_id)
-        command = PTQuantizerInsertionCommand(target_point, hook)
-
-        transformation_layout = PTTransformationLayout()
-        transformation_layout.register(command)
-        return model_transformer.transform(transformation_layout)
-
-    transformed_model = _insert_quantizer_to_model()
-
-    compression_module_type = ExtraCompressionModuleType.EXTERNAL_QUANTIZER
-    assert transformed_model.nncf.is_compression_module_registered(compression_module_type)
-    assert hook in transformed_model.modules()
-
-    external_quantizers = transformed_model.nncf.get_compression_modules_by_type(compression_module_type)
-    assert hasattr(external_quantizers, ref_name)
-    op = getattr(external_quantizers, ref_name)
-    assert isinstance(op, Hook)
-
-    # Check torch can correctly save and load model state dict with an external quantizer
-    state_dict = transformed_model.state_dict()
-    state_dict_hook_key = f"_nncf.external_quantizers.{ref_name}._param"
-    assert state_dict_hook_key in state_dict
-    del transformed_model
-    transformed_model = _insert_quantizer_to_model()
-    transformed_model.load_state_dict(state_dict)
-=======
     target_point = PTTargetPoint(target_type, node_name, input_port_id=input_port_id)
     command = create_quantizer_insertion_command(target_point, hook)
 
@@ -740,7 +677,6 @@
         "InsertionPointTestModel/NNCFConv2d[conv1]/conv2d_0",
     ),
 ]
->>>>>>> f7a5660a
 
 
 @pytest.mark.parametrize("compression_module_type", ExtraCompressionModuleType)
