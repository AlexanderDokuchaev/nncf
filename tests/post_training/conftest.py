--- conflicted
+++ resolved
@@ -20,13 +20,13 @@
 
 from tests.shared.paths import TEST_ROOT
 
+NOT_AVAILABLE_MESSAGE = "N/A"
+
 
 def pytest_addoption(parser):
     parser.addoption("--data", action="store")
     parser.addoption("--output", action="store", default="./tmp/")
-    parser.addoption(
-        "--backends", action="store", default="TORCH,TORCH_PTQ,ONNX,OV_NATIVE,OV"
-    )
+    parser.addoption("--backends", action="store", default="TORCH,TORCH_PTQ,ONNX,OV_NATIVE,OV")
     parser.addoption(
         "--eval_fp32",
         action="store_true",
@@ -81,13 +81,7 @@
 
     @classmethod
     @abstractclassmethod
-<<<<<<< HEAD
-    def get_value(
-        cls, info: Dict[PipelineType, RunInfo], target_pipeline_type: PipelineType
-    ) -> str:
-=======
-    def get_value(cls, info: Dict[PipelineType, RunInfo], target_pipeline_type: PipelineType) -> str:
->>>>>>> 636b2be2
+    def get_value(cls, info: Dict[PipelineType, RunInfo], target_pipeline_type: PipelineType) -> str:
         """
         Metod describes how to retrieve column info out of RunInfo.
 
@@ -98,13 +92,7 @@
 
     @staticmethod
     def assign_default_value(func):
-<<<<<<< HEAD
-        def wrapped_get_value(
-            cls, info: Dict[PipelineType, RunInfo], target_pipeline_type: PipelineType
-        ):
-=======
         def wrapped_get_value(cls, info: Dict[PipelineType, RunInfo], target_pipeline_type: PipelineType):
->>>>>>> 636b2be2
             if target_pipeline_type not in info:
                 return "-"
             return func(cls, info, target_pipeline_type)
@@ -123,13 +111,7 @@
 
     @classmethod
     @TableColumn.assign_default_value
-<<<<<<< HEAD
-    def get_value(
-        cls, info: Dict[PipelineType, RunInfo], target_pipeline_type: PipelineType
-    ) -> str:
-=======
-    def get_value(cls, info: Dict[PipelineType, RunInfo], target_pipeline_type: PipelineType) -> str:
->>>>>>> 636b2be2
+    def get_value(cls, info: Dict[PipelineType, RunInfo], target_pipeline_type: PipelineType) -> str:
         return info[target_pipeline_type].top_1
 
 
@@ -144,13 +126,7 @@
 
     @classmethod
     @TableColumn.assign_default_value
-<<<<<<< HEAD
-    def get_value(
-        cls, info: Dict[PipelineType, RunInfo], target_pipeline_type: PipelineType
-    ) -> str:
-=======
-    def get_value(cls, info: Dict[PipelineType, RunInfo], target_pipeline_type: PipelineType) -> str:
->>>>>>> 636b2be2
+    def get_value(cls, info: Dict[PipelineType, RunInfo], target_pipeline_type: PipelineType) -> str:
         return info[target_pipeline_type].FPS
 
 
@@ -165,13 +141,7 @@
 
     @classmethod
     @TableColumn.assign_default_value
-<<<<<<< HEAD
-    def get_value(
-        cls, info: Dict[PipelineType, RunInfo], target_pipeline_type: PipelineType
-    ) -> str:
-=======
-    def get_value(cls, info: Dict[PipelineType, RunInfo], target_pipeline_type: PipelineType) -> str:
->>>>>>> 636b2be2
+    def get_value(cls, info: Dict[PipelineType, RunInfo], target_pipeline_type: PipelineType) -> str:
         return info[PipelineType.FP32].top_1 - info[target_pipeline_type].top_1
 
 
@@ -186,18 +156,13 @@
 
     @classmethod
     @TableColumn.assign_default_value
-<<<<<<< HEAD
-    def get_value(
-        cls, info: Dict[PipelineType, RunInfo], target_pipeline_type: PipelineType
-    ) -> str:
-        fps = info[PipelineType.FP32].FPS
-        if isinstance(fps, float) and fps > 1e-5:
-=======
-    def get_value(cls, info: Dict[PipelineType, RunInfo], target_pipeline_type: PipelineType) -> str:
-        if info[PipelineType.FP32].FPS > 1e-5:
->>>>>>> 636b2be2
+    def get_value(cls, info: Dict[PipelineType, RunInfo], target_pipeline_type: PipelineType) -> str:
+        if info[target_pipeline_type].FPS is None or info[PipelineType.FP32].FPS is None:
+            return NOT_AVAILABLE_MESSAGE
+        fps = info[target_pipeline_type].FPS
+        if fps > 1e-5:
             return info[target_pipeline_type].FPS / info[PipelineType.FP32].FPS
-        return "inf"
+        return NOT_AVAILABLE_MESSAGE
 
 
 class StatusColumn(TableColumn):
@@ -210,13 +175,7 @@
         return True
 
     @classmethod
-<<<<<<< HEAD
-    def get_value(
-        cls, info: Dict[PipelineType, RunInfo], target_pipeline_type: PipelineType
-    ) -> str:
-=======
-    def get_value(cls, info: Dict[PipelineType, RunInfo], target_pipeline_type: PipelineType) -> str:
->>>>>>> 636b2be2
+    def get_value(cls, info: Dict[PipelineType, RunInfo], target_pipeline_type: PipelineType) -> str:
         status = []
         for pipeline_type in PipelineType:
             if pipeline_type in info:
@@ -230,7 +189,6 @@
 @pytest.fixture
 def backends_list(request):
     return request.config.getoption("--backends")
-<<<<<<< HEAD
 
 
 @pytest.fixture
@@ -241,8 +199,6 @@
 @pytest.fixture
 def skip_bench(request):
     return request.config.getoption("--skip_bench")
-=======
->>>>>>> 636b2be2
 
 
 @pytest.hookimpl(tryfirst=True, hookwrapper=True)
@@ -275,23 +231,9 @@
 
         output_folder = Path(item.config.getoption("--output"))
         output_folder.mkdir(parents=True, exist_ok=True)
-<<<<<<< HEAD
-        np.savetxt(
-            output_folder / "results.csv",
-            table,
-            delimiter=",",
-            fmt="%s",
-            header=",".join(header),
-        )
+        np.savetxt(output_folder / "results.csv", table, delimiter=",", fmt="%s", header=",".join(header))
 
 
 PTQ_TEST_ROOT = TEST_ROOT / "post_training"
 FQ_CALCULATED_PARAMETERS_PATH = PTQ_TEST_ROOT / "data" / "fq_params" / "fq_params.json"
-MODELS_SCOPE_PATH = PTQ_TEST_ROOT / "model_scope.json"
-=======
-        np.savetxt(output_folder / "results.csv", table, delimiter=",", fmt="%s", header=",".join(header))
-
-
-PTQ_TEST_ROOT = TEST_ROOT / "post_training"
-FQ_CALCULATED_PARAMETERS_PATH = PTQ_TEST_ROOT / "data" / "fq_params" / "fq_params.json"
->>>>>>> 636b2be2
+MODELS_SCOPE_PATH = PTQ_TEST_ROOT / "model_scope.json"