<<<<<<< HEAD
"""
 Copyright (c) 2023 Intel Corporation
 Licensed under the Apache License, Version 2.0 (the "License");
 you may not use this file except in compliance with the License.
 You may obtain a copy of the License at
      http://www.apache.org/licenses/LICENSE-2.0
 Unless required by applicable law or agreed to in writing, software
 distributed under the License is distributed on an "AS IS" BASIS,
 WITHOUT WARRANTIES OR CONDITIONS OF ANY KIND, either express or implied.
 See the License for the specific language governing permissions and
 limitations under the License.
"""
from nncf import ModelType
from nncf import QuantizationPreset
from nncf.common.logging import nncf_logger
from tests.post_training.conftest import MODELS_SCOPE_PATH
from tests.shared.helpers import load_json


def get_preset_enum_by_str(value: str) -> QuantizationPreset:
    """
    Return enum of QuantizationPreset by value.
    """
    for enum_value in QuantizationPreset:
        if enum_value.value == value:
            return enum_value
    raise ValueError(f"QuantizationPreset does not contain {value}")


def get_model_type_enum_by_str(value: str) -> ModelType:
    """
    Return enum of ModelType by value.
    """
    for enum_value in ModelType:
        if enum_value.value == value:
            return enum_value
    raise ValueError(f"ModelType does not contain {value}")


def get_validation_scope() -> dict:
    """
    Read json file that collected models to validation from MODELS_SCOPE_PATH.
    Convert parameters

    :return dict: _description_
    """
    model_scope = load_json(MODELS_SCOPE_PATH)

    for model_name in list(model_scope.keys()):
        model_info = model_scope[model_name]
        if model_info.get("skipped"):
            print(f"Skip {model_name} by '{model_info.get('skipped')}'")
            model_scope.pop(model_name)
            continue

        qparams = model_info["quantization_params"]
        if "preset" in qparams.keys():
            qparams["preset"] = get_preset_enum_by_str(qparams["preset"])
        if "model_type" in qparams.keys():
            qparams["model_type"] = get_model_type_enum_by_str(qparams["model_type"])
=======
# Copyright (c) 2023 Intel Corporation
# Licensed under the Apache License, Version 2.0 (the "License");
# you may not use this file except in compliance with the License.
# You may obtain a copy of the License at
#      http://www.apache.org/licenses/LICENSE-2.0
# Unless required by applicable law or agreed to in writing, software
# distributed under the License is distributed on an "AS IS" BASIS,
# WITHOUT WARRANTIES OR CONDITIONS OF ANY KIND, either express or implied.
# See the License for the specific language governing permissions and
# limitations under the License.
from typing import List

from nncf import ModelType
from nncf import QuantizationPreset


def get_validation_scope() -> List[dict]:
    model_scope = []
    # Basic
    model_scope.append({"name": "vgg11", "quantization_params": {}})
    model_scope.append({"name": "resnet18", "quantization_params": {}})
    model_scope.append({"name": "mobilenetv2_050", "quantization_params": {"preset": QuantizationPreset.MIXED}})
    model_scope.append(
        {
            "name": "mobilenetv2_050",
            "report_model_name": "mobilenetv2_050_BC",
            "quantization_params": {"preset": QuantizationPreset.MIXED, "fast_bias_correction": False},
        }
    )
    # Densenet121 temporary excluded due to memory leaks
    # model_scope.append({"name": "densenet121", "quantization_params": {}})
    # model_scope.append({"name": "densenet121", "quantization_params": {"fast_bias_correction": False}})
    model_scope.append({"name": "tf_inception_v3", "quantization_params": {"preset": QuantizationPreset.MIXED}})
    model_scope.append({"name": "xception", "quantization_params": {"preset": QuantizationPreset.MIXED}})
    model_scope.append({"name": "efficientnet_b0", "quantization_params": {"preset": QuantizationPreset.MIXED}})
    model_scope.append(
        {
            "name": "efficientnet_b0",
            "report_model_name": "efficientnet_b0_BC",
            "quantization_params": {"preset": QuantizationPreset.MIXED, "fast_bias_correction": False},
        }
    )
    model_scope.append({"name": "darknet53", "quantization_params": {"preset": QuantizationPreset.MIXED}})
    # ResNets
    model_scope.append({"name": "resnest14d", "quantization_params": {"preset": QuantizationPreset.MIXED}})
    model_scope.append({"name": "inception_resnet_v2", "quantization_params": {}})
    model_scope.append({"name": "wide_resnet50_2", "quantization_params": {"preset": QuantizationPreset.MIXED}})
    model_scope.append({"name": "regnetx_002", "quantization_params": {"preset": QuantizationPreset.MIXED}})
    # MobileNets
    model_scope.append({"name": "mobilenetv3_small_050", "quantization_params": {"preset": QuantizationPreset.MIXED}})
    # Transformers
    model_scope.append(
        {
            "name": "levit_128",
            "quantization_params": {"preset": QuantizationPreset.MIXED, "model_type": ModelType.TRANSFORMER},
        }
    )
    model_scope.append(
        {
            "name": "deit3_small_patch16_224",
            "quantization_params": {"preset": QuantizationPreset.MIXED, "model_type": ModelType.TRANSFORMER},
        }
    )
    model_scope.append(
        {
            "name": "swin_base_patch4_window7_224",
            "quantization_params": {"preset": QuantizationPreset.MIXED, "model_type": ModelType.TRANSFORMER},
        }
    )
    # convit_tiny supressed due to bug - 104173
    # model_scope.append({"name": "convit_tiny", "quantization_params": {"preset":QuantizationPreset.MIXED, "model_type": ModelType.TRANSFORMER}})
    model_scope.append(
        {
            "name": "visformer_small",
            "quantization_params": {"preset": QuantizationPreset.MIXED, "model_type": ModelType.TRANSFORMER},
        }
    )
    model_scope.append(
        {
            "name": "crossvit_9_240",
            "quantization_params": {"preset": QuantizationPreset.MIXED, "model_type": ModelType.TRANSFORMER},
        }
    )
    # Others
    model_scope.append({"name": "hrnet_w18", "quantization_params": {"preset": QuantizationPreset.MIXED}})
    model_scope.append({"name": "efficientnet_lite0", "quantization_params": {"preset": QuantizationPreset.MIXED}})
    model_scope.append({"name": "dpn68", "quantization_params": {"preset": QuantizationPreset.MIXED}})
    model_scope.append({"name": "dla34", "quantization_params": {"preset": QuantizationPreset.MIXED}})
>>>>>>> 636b2be2

    return model_scope


VALIDATION_SCOPE = get_validation_scope()


def get_cached_metric(report_model_name, metric_name):
    cached_metric = -1
    try:
        cached_metric = VALIDATION_SCOPE[report_model_name]["metrics"][metric_name]
    except KeyError:
        pass
    return cached_metric<|MERGE_RESOLUTION|>--- conflicted
+++ resolved
@@ -1,19 +1,16 @@
-<<<<<<< HEAD
-"""
- Copyright (c) 2023 Intel Corporation
- Licensed under the Apache License, Version 2.0 (the "License");
- you may not use this file except in compliance with the License.
- You may obtain a copy of the License at
-      http://www.apache.org/licenses/LICENSE-2.0
- Unless required by applicable law or agreed to in writing, software
- distributed under the License is distributed on an "AS IS" BASIS,
- WITHOUT WARRANTIES OR CONDITIONS OF ANY KIND, either express or implied.
- See the License for the specific language governing permissions and
- limitations under the License.
-"""
+# Copyright (c) 2023 Intel Corporation
+# Licensed under the Apache License, Version 2.0 (the "License");
+# you may not use this file except in compliance with the License.
+# You may obtain a copy of the License at
+#      http://www.apache.org/licenses/LICENSE-2.0
+# Unless required by applicable law or agreed to in writing, software
+# distributed under the License is distributed on an "AS IS" BASIS,
+# WITHOUT WARRANTIES OR CONDITIONS OF ANY KIND, either express or implied.
+# See the License for the specific language governing permissions and
+# limitations under the License.
+
 from nncf import ModelType
 from nncf import QuantizationPreset
-from nncf.common.logging import nncf_logger
 from tests.post_training.conftest import MODELS_SCOPE_PATH
 from tests.shared.helpers import load_json
 
@@ -59,96 +56,6 @@
             qparams["preset"] = get_preset_enum_by_str(qparams["preset"])
         if "model_type" in qparams.keys():
             qparams["model_type"] = get_model_type_enum_by_str(qparams["model_type"])
-=======
-# Copyright (c) 2023 Intel Corporation
-# Licensed under the Apache License, Version 2.0 (the "License");
-# you may not use this file except in compliance with the License.
-# You may obtain a copy of the License at
-#      http://www.apache.org/licenses/LICENSE-2.0
-# Unless required by applicable law or agreed to in writing, software
-# distributed under the License is distributed on an "AS IS" BASIS,
-# WITHOUT WARRANTIES OR CONDITIONS OF ANY KIND, either express or implied.
-# See the License for the specific language governing permissions and
-# limitations under the License.
-from typing import List
-
-from nncf import ModelType
-from nncf import QuantizationPreset
-
-
-def get_validation_scope() -> List[dict]:
-    model_scope = []
-    # Basic
-    model_scope.append({"name": "vgg11", "quantization_params": {}})
-    model_scope.append({"name": "resnet18", "quantization_params": {}})
-    model_scope.append({"name": "mobilenetv2_050", "quantization_params": {"preset": QuantizationPreset.MIXED}})
-    model_scope.append(
-        {
-            "name": "mobilenetv2_050",
-            "report_model_name": "mobilenetv2_050_BC",
-            "quantization_params": {"preset": QuantizationPreset.MIXED, "fast_bias_correction": False},
-        }
-    )
-    # Densenet121 temporary excluded due to memory leaks
-    # model_scope.append({"name": "densenet121", "quantization_params": {}})
-    # model_scope.append({"name": "densenet121", "quantization_params": {"fast_bias_correction": False}})
-    model_scope.append({"name": "tf_inception_v3", "quantization_params": {"preset": QuantizationPreset.MIXED}})
-    model_scope.append({"name": "xception", "quantization_params": {"preset": QuantizationPreset.MIXED}})
-    model_scope.append({"name": "efficientnet_b0", "quantization_params": {"preset": QuantizationPreset.MIXED}})
-    model_scope.append(
-        {
-            "name": "efficientnet_b0",
-            "report_model_name": "efficientnet_b0_BC",
-            "quantization_params": {"preset": QuantizationPreset.MIXED, "fast_bias_correction": False},
-        }
-    )
-    model_scope.append({"name": "darknet53", "quantization_params": {"preset": QuantizationPreset.MIXED}})
-    # ResNets
-    model_scope.append({"name": "resnest14d", "quantization_params": {"preset": QuantizationPreset.MIXED}})
-    model_scope.append({"name": "inception_resnet_v2", "quantization_params": {}})
-    model_scope.append({"name": "wide_resnet50_2", "quantization_params": {"preset": QuantizationPreset.MIXED}})
-    model_scope.append({"name": "regnetx_002", "quantization_params": {"preset": QuantizationPreset.MIXED}})
-    # MobileNets
-    model_scope.append({"name": "mobilenetv3_small_050", "quantization_params": {"preset": QuantizationPreset.MIXED}})
-    # Transformers
-    model_scope.append(
-        {
-            "name": "levit_128",
-            "quantization_params": {"preset": QuantizationPreset.MIXED, "model_type": ModelType.TRANSFORMER},
-        }
-    )
-    model_scope.append(
-        {
-            "name": "deit3_small_patch16_224",
-            "quantization_params": {"preset": QuantizationPreset.MIXED, "model_type": ModelType.TRANSFORMER},
-        }
-    )
-    model_scope.append(
-        {
-            "name": "swin_base_patch4_window7_224",
-            "quantization_params": {"preset": QuantizationPreset.MIXED, "model_type": ModelType.TRANSFORMER},
-        }
-    )
-    # convit_tiny supressed due to bug - 104173
-    # model_scope.append({"name": "convit_tiny", "quantization_params": {"preset":QuantizationPreset.MIXED, "model_type": ModelType.TRANSFORMER}})
-    model_scope.append(
-        {
-            "name": "visformer_small",
-            "quantization_params": {"preset": QuantizationPreset.MIXED, "model_type": ModelType.TRANSFORMER},
-        }
-    )
-    model_scope.append(
-        {
-            "name": "crossvit_9_240",
-            "quantization_params": {"preset": QuantizationPreset.MIXED, "model_type": ModelType.TRANSFORMER},
-        }
-    )
-    # Others
-    model_scope.append({"name": "hrnet_w18", "quantization_params": {"preset": QuantizationPreset.MIXED}})
-    model_scope.append({"name": "efficientnet_lite0", "quantization_params": {"preset": QuantizationPreset.MIXED}})
-    model_scope.append({"name": "dpn68", "quantization_params": {"preset": QuantizationPreset.MIXED}})
-    model_scope.append({"name": "dla34", "quantization_params": {"preset": QuantizationPreset.MIXED}})
->>>>>>> 636b2be2
 
     return model_scope
 
