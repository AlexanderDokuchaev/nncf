--- conflicted
+++ resolved
@@ -92,11 +92,7 @@
 @pytest.mark.parametrize('preset', [QuantizationPreset.PERFORMANCE, QuantizationPreset.MIXED],
                          ids=[QuantizationPreset.PERFORMANCE.value, QuantizationPreset.MIXED.value])
 @pytest.mark.parametrize('model_creator_func', SYNTHETIC_MODELS.values())
-<<<<<<< HEAD
-def test_synthetic_models_fq_scales(model_creator_func, preset):
-=======
 def test_syntetic_models_fq_scales(model_creator_func, preset, inplace_statistics):
->>>>>>> b09e061a
     model = model_creator_func()
     quantized_model = quantize_model(model.ov_model, {'preset': preset, 'inplace_statistics': inplace_statistics})
     nodes = get_fq_nodes_stats_algo(quantized_model)
@@ -146,11 +142,7 @@
 
 @pytest.mark.parametrize('model_creator_func, ref_shapes',
                          zip([LinearModel, ConvModel, MatMul2DModel], REF_NODES_SHAPES.values()))
-<<<<<<< HEAD
-def test_synthetic_models_fq_shapes(model_creator_func, ref_shapes):
-=======
 def test_syntetic_models_fq_shapes(model_creator_func, ref_shapes, inplace_statistics):
->>>>>>> b09e061a
     model = model_creator_func()
     quantized_model = quantize_model(model.ov_model, {'preset': QuantizationPreset.PERFORMANCE,
                                                       'inplace_statistics': inplace_statistics})
