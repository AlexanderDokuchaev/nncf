--- conflicted
+++ resolved
@@ -1436,7 +1436,6 @@
         assert fns.allclose(res.data, ref_tensor)
         assert res.device == x.device
 
-<<<<<<< HEAD
     @pytest.mark.parametrize(
         "x, axis, ref",
         (
@@ -1477,7 +1476,7 @@
         x = Tensor(self.to_tensor(x))
         with pytest.raises(Exception, match=match):
             fns.expand_dims(x, axis)
-=======
+
     def test_fn_zeros(self):
         shape = (2, 2)
         for dtype in TensorDataType:
@@ -1549,5 +1548,4 @@
         tensor_a = Tensor(self.to_tensor([[-1.0, 0.0, 0.0, 1.0], [-1.0, 0.0, 0.0, 1.0]]))
         tensor_v = Tensor(self.to_tensor([-2.0, -0.6, 0.0, 0.3, 1.5]))
         with pytest.raises(ValueError):
-            fns.searchsorted(tensor_a, tensor_v)
->>>>>>> 14b24a6b
+            fns.searchsorted(tensor_a, tensor_v)