--- conflicted
+++ resolved
@@ -1024,11 +1024,7 @@
         assert res.device == tensor.device
 
     @pytest.mark.parametrize(
-<<<<<<< HEAD
-        "x, axis, ref",
-=======
         "x, axis, descending, stable, ref",
->>>>>>> 66b381c2
         (
             ([1, 2, 3, 4, 5, 6], -1, False, False, [0, 1, 2, 3, 4, 5]),
             ([6, 5, 4, 3, 2, 1], -1, True, False, [0, 1, 2, 3, 4, 5]),
@@ -1047,21 +1043,6 @@
                 [[3, 4, 5, 1, 2, 0], [2, 3, 1, 4, 5, 0], [3, 4, 5, 1, 2, 0]],
             ),
             (
-<<<<<<< HEAD
-                [1, 2, 3, 4, 5, 6],
-                -1,
-                [0, 1, 2, 3, 4, 5],
-            ),
-            (
-                [6, 5, 4, 3, 2, 1],
-                -1,
-                [5, 4, 3, 2, 1, 0],
-            ),
-            (
-                [[6, 5, 4], [3, 2, 1]],
-                None,
-                [5, 4, 3, 2, 1, 0],
-=======
                 [[1, 2, 2, 3, 3, 3], [4, 5, 6, 6, 5, 5], [1, 2, 2, 3, 3, 3]],
                 0,
                 False,
@@ -1074,36 +1055,17 @@
                 True,
                 True,
                 [[1, 1, 1, 1, 1, 1], [0, 0, 0, 0, 0, 0], [2, 2, 2, 2, 2, 2]],
->>>>>>> 66b381c2
-            ),
-            (
-                [[6, 5, 4], [3, 2, 1]],
-                -1,
-                [[2, 1, 0], [2, 1, 0]],
-            ),
-            (
-                [[6, 5, 4], [3, 2, 1]],
-                0,
-                [[1, 1, 1], [0, 0, 0]],
-            ),
-        ),
-    )
-<<<<<<< HEAD
-    def test_fn_argsort(self, x, axis, ref):
-        tensor = Tensor(self.to_tensor(x))
-        ref_tensor = self.to_tensor(ref)
-
-        res = fns.argsort(tensor, axis)
-=======
+            ),
+        ),
+    )
     def test_fn_argsort(self, x, axis, descending, stable, ref):
         tensor = Tensor(self.to_tensor(x))
         ref_tensor = self.to_tensor(ref)
 
         res = fns.argsort(tensor, axis, descending, stable)
->>>>>>> 66b381c2
-
-        assert isinstance(res, Tensor)
-        assert fns.allclose(res.data, ref_tensor)
+        print(res.data)
+        assert isinstance(res, Tensor)
+        assert fns.allclose(res.data, ref_tensor), f"{res.data} != {ref_tensor}"
         assert res.device == tensor.device
 
     zero_ten_range = [x / 100 for x in range(1001)]
