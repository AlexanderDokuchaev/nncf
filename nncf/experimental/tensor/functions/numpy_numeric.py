# Copyright (c) 2024 Intel Corporation
# Licensed under the Apache License, Version 2.0 (the "License");
# you may not use this file except in compliance with the License.
# You may obtain a copy of the License at
#      http://www.apache.org/licenses/LICENSE-2.0
# Unless required by applicable law or agreed to in writing, software
# distributed under the License is distributed on an "AS IS" BASIS,
# WITHOUT WARRANTIES OR CONDITIONS OF ANY KIND, either express or implied.
# See the License for the specific language governing permissions and
# limitations under the License.

from typing import Any, List, Optional, Tuple, Union

import numpy as np

from nncf.experimental.tensor.definitions import TensorDataType
from nncf.experimental.tensor.definitions import TensorDeviceType
from nncf.experimental.tensor.definitions import TypeInfo
from nncf.experimental.tensor.functions import numeric as numeric

DTYPE_MAP = {
    TensorDataType.float16: np.dtype(np.float16),
    TensorDataType.float32: np.dtype(np.float32),
    TensorDataType.float64: np.dtype(np.float64),
    TensorDataType.int8: np.dtype(np.int8),
    TensorDataType.int32: np.dtype(np.int32),
    TensorDataType.int64: np.dtype(np.int64),
    TensorDataType.uint8: np.dtype(np.uint8),
}

DTYPE_MAP_REV = {v: k for k, v in DTYPE_MAP.items()}


@numeric.device.register
def _(a: Union[np.ndarray, np.generic]) -> TensorDeviceType:
    return TensorDeviceType.CPU


@numeric.squeeze.register
def _(
    a: Union[np.ndarray, np.generic], axis: Optional[Union[int, Tuple[int, ...]]] = None
) -> Union[np.ndarray, np.generic]:
    return np.squeeze(a, axis=axis)


@numeric.flatten.register
def _(a: Union[np.ndarray, np.generic]) -> np.ndarray:
    return a.flatten()


@numeric.max.register
def _(
    a: Union[np.ndarray, np.generic], axis: Optional[Union[int, Tuple[int, ...]]] = None, keepdims: bool = False
) -> np.ndarray:
    return np.array(np.max(a, axis=axis, keepdims=keepdims))


@numeric.min.register
def _(
    a: Union[np.ndarray, np.generic], axis: Optional[Union[int, Tuple[int, ...]]] = None, keepdims: bool = False
) -> Union[np.ndarray, np.generic]:
    return np.array(np.min(a, axis=axis, keepdims=keepdims))


@numeric.abs.register
def _(a: Union[np.ndarray, np.generic]) -> Union[np.ndarray, np.generic]:
    return np.absolute(a)


@numeric.astype.register
def _(a: Union[np.ndarray, np.generic], dtype: TensorDataType) -> Union[np.ndarray, np.generic]:
    return a.astype(DTYPE_MAP[dtype])


@numeric.dtype.register
def _(a: Union[np.ndarray, np.generic]) -> TensorDataType:
    return DTYPE_MAP_REV[np.dtype(a.dtype)]


@numeric.reshape.register
def _(a: Union[np.ndarray, np.generic], shape: Union[int, Tuple[int, ...]]) -> np.ndarray:
    return a.reshape(shape)


@numeric.all.register
def _(a: Union[np.ndarray, np.generic], axis: Optional[Union[int, Tuple[int, ...]]] = None) -> np.ndarray:
    return np.array(np.all(a, axis=axis))


@numeric.allclose.register
def _(
    a: Union[np.ndarray, np.generic],
    b: Union[np.ndarray, np.generic, float],
    rtol: float = 1e-05,
    atol: float = 1e-08,
    equal_nan: bool = False,
) -> bool:
    return np.allclose(a, b, rtol=rtol, atol=atol, equal_nan=equal_nan)


@numeric.any.register
def _(a: Union[np.ndarray, np.generic], axis: Optional[Union[int, Tuple[int, ...]]] = None) -> np.ndarray:
    return np.array(np.any(a, axis=axis))


@numeric.count_nonzero.register
def _(a: Union[np.ndarray, np.generic], axis: Optional[Union[int, Tuple[int, ...]]] = None) -> np.ndarray:
    return np.array(np.count_nonzero(a, axis=axis))


@numeric.isempty.register
def _(a: Union[np.ndarray, np.generic]) -> bool:
    return a.size == 0


@numeric.isclose.register
def _(
    a: Union[np.ndarray, np.generic],
    b: Union[np.ndarray, np.generic, float],
    rtol: float = 1e-05,
    atol: float = 1e-08,
    equal_nan: bool = False,
) -> np.ndarray:
    return np.isclose(a, b, rtol=rtol, atol=atol, equal_nan=equal_nan)


@numeric.maximum.register
def _(x1: Union[np.ndarray, np.generic], x2: Union[np.ndarray, np.generic, float]) -> np.ndarray:
    return np.maximum(x1, x2)


@numeric.minimum.register
def _(x1: Union[np.ndarray, np.generic], x2: Union[np.ndarray, np.generic, float]) -> np.ndarray:
    return np.minimum(x1, x2)


@numeric.ones_like.register
def _(a: Union[np.ndarray, np.generic]) -> np.ndarray:
    return np.ones_like(a)


@numeric.where.register
def _(
    condition: Union[np.ndarray, np.generic],
    x: Union[np.ndarray, np.generic, float],
    y: Union[np.ndarray, np.generic, float],
) -> np.ndarray:
    return np.where(condition, x, y)


@numeric.zeros_like.register
def _(a: Union[np.ndarray, np.generic]) -> np.ndarray:
    return np.zeros_like(a)


@numeric.stack.register
def _(x: Union[np.ndarray, np.generic], axis: int = 0) -> List[np.ndarray]:
    return np.stack(x, axis=axis)


@numeric.unstack.register
def _(x: Union[np.ndarray, np.generic], axis: int = 0) -> List[np.ndarray]:
    return [np.squeeze(e, axis) for e in np.split(x, x.shape[axis], axis=axis)]


@numeric.moveaxis.register
def _(a: np.ndarray, source: Union[int, Tuple[int, ...]], destination: Union[int, Tuple[int, ...]]) -> np.ndarray:
    return np.moveaxis(a, source, destination)


@numeric.mean.register
def _(
    a: Union[np.ndarray, np.generic],
    axis: Union[int, Tuple[int, ...]] = None,
    keepdims: bool = False,
    dtype: Optional[TensorDataType] = None,
) -> np.ndarray:
    dtype = DTYPE_MAP[dtype] if dtype else None
    return np.array(np.mean(a, axis=axis, keepdims=keepdims, dtype=dtype))


@numeric.round.register
def _(a: Union[np.ndarray, np.generic], decimals: int = 0) -> np.ndarray:
    return np.round(a, decimals=decimals)


@numeric.power.register
def _(a: Union[np.ndarray, np.generic], exponent: Union[np.ndarray, float]) -> Union[np.ndarray, np.generic]:
    return np.power(a, exponent)


@numeric.quantile.register
def _(
    a: Union[np.ndarray, np.generic],
    q: Union[float, List[float]],
    axis: Optional[Union[int, Tuple[int]]] = None,
    keepdims: Optional[bool] = None,
) -> Union[np.ndarray, np.generic]:
    return np.array(np.quantile(a, q=q, axis=axis, keepdims=keepdims))


@numeric.finfo.register
def _(a: Union[np.ndarray, np.generic]) -> TypeInfo:
    ti = np.finfo(a.dtype)
    return TypeInfo(ti.eps, ti.max, ti.min)


@numeric.clip.register
def _(
    a: Union[np.ndarray, np.generic],
    a_min: Union[np.ndarray, np.generic, float],
    a_max: Union[np.ndarray, np.generic, float],
) -> Union[np.ndarray, np.generic]:
    return np.clip(a, a_min, a_max)


@numeric.as_tensor_like.register
def _(a: Union[np.ndarray, np.generic], data: Any) -> Union[np.ndarray, np.generic]:
    return np.array(data)


@numeric.item.register
def _(a: Union[np.ndarray, np.generic]) -> Union[int, float, bool]:
    return a.item()


@numeric.sum.register
def _(
    a: Union[np.ndarray, np.generic], axis: Optional[Union[int, Tuple[int, ...]]] = None, keepdims: bool = False
) -> np.ndarray:
    return np.array(np.sum(a, axis=axis, keepdims=keepdims))


@numeric.multiply.register
def _(x1: Union[np.ndarray, np.generic], x2: Union[np.ndarray, np.generic, float]) -> np.ndarray:
    return np.multiply(x1, x2)


@numeric.var.register
def _(
    a: Union[np.ndarray, np.generic],
    axis: Optional[Union[int, Tuple[int, ...]]] = None,
    keepdims: bool = False,
    ddof: int = 0,
) -> np.ndarray:
    return np.array(np.var(a, axis=axis, keepdims=keepdims, ddof=ddof))


@numeric.size.register
def _(a: Union[np.ndarray, np.generic]) -> int:
    return a.size


@numeric.matmul.register
def _(x1: Union[np.ndarray, np.generic], x2: Union[np.ndarray, np.generic, float]) -> np.ndarray:
    return np.matmul(x1, x2)


@numeric.unsqueeze.register
def _(
    a: Union[np.ndarray, np.generic], axis: Optional[Union[int, Tuple[int, ...]]] = None
) -> Union[np.ndarray, np.generic]:
    return np.expand_dims(a, axis=axis)


@numeric.transpose.register
def _(a: Union[np.ndarray, np.generic], axes: Optional[Tuple[int, ...]] = None) -> Union[np.ndarray, np.generic]:
    return np.transpose(a, axes=axes)


<<<<<<< HEAD
@numeric.argsort.register
def _(a: Union[np.ndarray, np.generic], axis: Optional[int] = -1) -> Union[np.ndarray, np.generic]:
    return np.argsort(a, axis=axis)
=======
@register_numpy_types(numeric.argsort)
def _(
    a: Union[np.ndarray, np.generic], axis: int = -1, descending=False, stable=False
) -> Union[np.ndarray, np.generic]:
    if descending and stable:
        return a.shape[axis] - 1 - np.flip(np.argsort(np.flip(a, axis), axis=axis, kind="stable"), axis)
    if descending and not stable:
        return np.flip(np.argsort(a, axis=axis), axis)
    return np.argsort(a, axis=axis, kind="stable" if stable else None)


@register_numpy_types(numeric.diag)
def _(a: Union[np.ndarray, np.generic], k: int = 0) -> np.ndarray:
    return np.diag(a, k=k)
>>>>>>> 66b381c2
<|MERGE_RESOLUTION|>--- conflicted
+++ resolved
@@ -268,12 +268,7 @@
     return np.transpose(a, axes=axes)
 
 
-<<<<<<< HEAD
 @numeric.argsort.register
-def _(a: Union[np.ndarray, np.generic], axis: Optional[int] = -1) -> Union[np.ndarray, np.generic]:
-    return np.argsort(a, axis=axis)
-=======
-@register_numpy_types(numeric.argsort)
 def _(
     a: Union[np.ndarray, np.generic], axis: int = -1, descending=False, stable=False
 ) -> Union[np.ndarray, np.generic]:
@@ -284,7 +279,6 @@
     return np.argsort(a, axis=axis, kind="stable" if stable else None)
 
 
-@register_numpy_types(numeric.diag)
+@numeric.diag.register
 def _(a: Union[np.ndarray, np.generic], k: int = 0) -> np.ndarray:
-    return np.diag(a, k=k)
->>>>>>> 66b381c2
+    return np.diag(a, k=k)