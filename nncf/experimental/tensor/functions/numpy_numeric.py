--- conflicted
+++ resolved
@@ -216,20 +216,12 @@
 
 @register_numpy_types(numeric.percentile)
 def _(
-<<<<<<< HEAD
     a: np.ndarray,
-=======
-    tensor: np.ndarray,
->>>>>>> 3d11e8a5
     q: Union[float, List[float]],
     axis: Union[int, Tuple[int, ...], List[int]],
     keepdims: bool = False,
 ) -> List[Union[np.ndarray, np.generic]]:
-<<<<<<< HEAD
     return np.quantile(a, q=np.true_divide(np.array(q), 100), axis=axis, keepdims=keepdims)
-=======
-    return np.quantile(tensor, q=np.true_divide(np.array(q), 100), axis=axis, keepdims=keepdims)
->>>>>>> 3d11e8a5
 
 
 @register_numpy_types(numeric._binary_op_nowarn)
@@ -340,14 +332,6 @@
     return np.logical_or(x1, x2)
 
 
-<<<<<<< HEAD
-@register_numpy_types(numeric.zero_elements)
-def _(x: np.ndarray) -> np.ndarray:
-    return np.abs(x) < np.finfo(x.dtype).eps
-
-
-=======
->>>>>>> 3d11e8a5
 @register_numpy_types(numeric.masked_mean)
 def _(
     x: np.ndarray, mask: Optional[np.ndarray], axis: Union[int, Tuple[int, ...], List[int]], keepdims=False
