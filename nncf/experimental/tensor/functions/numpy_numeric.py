# Copyright (c) 2024 Intel Corporation
# Licensed under the Apache License, Version 2.0 (the "License");
# you may not use this file except in compliance with the License.
# You may obtain a copy of the License at
#      http://www.apache.org/licenses/LICENSE-2.0
# Unless required by applicable law or agreed to in writing, software
# distributed under the License is distributed on an "AS IS" BASIS,
# WITHOUT WARRANTIES OR CONDITIONS OF ANY KIND, either express or implied.
# See the License for the specific language governing permissions and
# limitations under the License.

from typing import Any, List, Optional, Tuple, Union

import numpy as np

from nncf.experimental.tensor.definitions import TensorDataType
from nncf.experimental.tensor.definitions import TensorDeviceType
from nncf.experimental.tensor.definitions import TypeInfo
from nncf.experimental.tensor.functions import numeric as numeric

DTYPE_MAP = {
    TensorDataType.float16: np.dtype(np.float16),
    TensorDataType.float32: np.dtype(np.float32),
    TensorDataType.float64: np.dtype(np.float64),
    TensorDataType.int8: np.dtype(np.int8),
    TensorDataType.int32: np.dtype(np.int32),
    TensorDataType.int64: np.dtype(np.int64),
    TensorDataType.uint8: np.dtype(np.uint8),
}

DTYPE_MAP_REV = {v: k for k, v in DTYPE_MAP.items()}


@numeric.device.register
def _(a: Union[np.ndarray, np.generic]) -> TensorDeviceType:
    return TensorDeviceType.CPU


@numeric.squeeze.register
def _(
    a: Union[np.ndarray, np.generic], axis: Optional[Union[int, Tuple[int, ...]]] = None
) -> Union[np.ndarray, np.generic]:
    return np.squeeze(a, axis=axis)


@numeric.flatten.register
def _(a: Union[np.ndarray, np.generic]) -> np.ndarray:
    return a.flatten()


@numeric.max.register
def _(
    a: Union[np.ndarray, np.generic], axis: Optional[Union[int, Tuple[int, ...]]] = None, keepdims: bool = False
) -> np.ndarray:
    return np.array(np.max(a, axis=axis, keepdims=keepdims))


@numeric.min.register
def _(
    a: Union[np.ndarray, np.generic], axis: Optional[Union[int, Tuple[int, ...]]] = None, keepdims: bool = False
) -> Union[np.ndarray, np.generic]:
    return np.array(np.min(a, axis=axis, keepdims=keepdims))


@numeric.abs.register
def _(a: Union[np.ndarray, np.generic]) -> Union[np.ndarray, np.generic]:
    return np.absolute(a)


@numeric.astype.register
def _(a: Union[np.ndarray, np.generic], dtype: TensorDataType) -> Union[np.ndarray, np.generic]:
    return a.astype(DTYPE_MAP[dtype])


@numeric.dtype.register
def _(a: Union[np.ndarray, np.generic]) -> TensorDataType:
    return DTYPE_MAP_REV[np.dtype(a.dtype)]


@numeric.reshape.register
def _(a: Union[np.ndarray, np.generic], shape: Union[int, Tuple[int, ...]]) -> np.ndarray:
    return a.reshape(shape)


@numeric.all.register
def _(a: Union[np.ndarray, np.generic], axis: Optional[Union[int, Tuple[int, ...]]] = None) -> np.ndarray:
    return np.array(np.all(a, axis=axis))


@numeric.allclose.register
def _(
    a: Union[np.ndarray, np.generic],
    b: Union[np.ndarray, np.generic, float],
    rtol: float = 1e-05,
    atol: float = 1e-08,
    equal_nan: bool = False,
) -> bool:
    return np.allclose(a, b, rtol=rtol, atol=atol, equal_nan=equal_nan)


@numeric.any.register
def _(a: Union[np.ndarray, np.generic], axis: Optional[Union[int, Tuple[int, ...]]] = None) -> np.ndarray:
    return np.array(np.any(a, axis=axis))


@numeric.count_nonzero.register
def _(a: Union[np.ndarray, np.generic], axis: Optional[Union[int, Tuple[int, ...]]] = None) -> np.ndarray:
    return np.array(np.count_nonzero(a, axis=axis))


@numeric.isempty.register
def _(a: Union[np.ndarray, np.generic]) -> bool:
    return a.size == 0


@numeric.isclose.register
def _(
    a: Union[np.ndarray, np.generic],
    b: Union[np.ndarray, np.generic, float],
    rtol: float = 1e-05,
    atol: float = 1e-08,
    equal_nan: bool = False,
) -> np.ndarray:
    return np.isclose(a, b, rtol=rtol, atol=atol, equal_nan=equal_nan)


@numeric.maximum.register
def _(x1: Union[np.ndarray, np.generic], x2: Union[np.ndarray, np.generic, float]) -> np.ndarray:
    return np.maximum(x1, x2)


@numeric.minimum.register
def _(x1: Union[np.ndarray, np.generic], x2: Union[np.ndarray, np.generic, float]) -> np.ndarray:
    return np.minimum(x1, x2)


@numeric.ones_like.register
def _(a: Union[np.ndarray, np.generic]) -> np.ndarray:
    return np.ones_like(a)


@numeric.where.register
def _(
    condition: Union[np.ndarray, np.generic],
    x: Union[np.ndarray, np.generic, float],
    y: Union[np.ndarray, np.generic, float],
) -> np.ndarray:
    return np.where(condition, x, y)


@numeric.zeros_like.register
def _(a: Union[np.ndarray, np.generic]) -> np.ndarray:
    return np.zeros_like(a)


@numeric.stack.register
def _(x: Union[np.ndarray, np.generic], axis: int = 0) -> List[np.ndarray]:
    return np.stack(x, axis=axis)


@numeric.unstack.register
def _(x: Union[np.ndarray, np.generic], axis: int = 0) -> List[np.ndarray]:
    return [np.squeeze(e, axis) for e in np.split(x, x.shape[axis], axis=axis)]


@numeric.moveaxis.register
def _(a: np.ndarray, source: Union[int, Tuple[int, ...]], destination: Union[int, Tuple[int, ...]]) -> np.ndarray:
    return np.moveaxis(a, source, destination)


<<<<<<< HEAD
@numeric.mean.register
def _(a: Union[np.ndarray, np.generic], axis: Union[int, Tuple[int, ...]] = None, keepdims: bool = False) -> np.ndarray:
    return np.array(np.mean(a, axis=axis, keepdims=keepdims))
=======
@register_numpy_types(numeric.mean)
def _(
    a: Union[np.ndarray, np.generic],
    axis: Union[int, Tuple[int, ...]] = None,
    keepdims: bool = False,
    dtype: Optional[TensorDataType] = None,
) -> np.ndarray:
    dtype = DTYPE_MAP[dtype] if dtype else None
    return np.array(np.mean(a, axis=axis, keepdims=keepdims, dtype=dtype))
>>>>>>> bdc144b3


@numeric.round.register
def _(a: Union[np.ndarray, np.generic], decimals: int = 0) -> np.ndarray:
    return np.round(a, decimals=decimals)


@numeric.power.register
def _(a: Union[np.ndarray, np.generic], exponent: Union[np.ndarray, float]) -> Union[np.ndarray, np.generic]:
    return np.power(a, exponent)


@numeric.quantile.register
def _(
    a: Union[np.ndarray, np.generic],
    q: Union[float, List[float]],
    axis: Optional[Union[int, Tuple[int]]] = None,
    keepdims: Optional[bool] = None,
) -> Union[np.ndarray, np.generic]:
    return np.array(np.quantile(a, q=q, axis=axis, keepdims=keepdims))


@numeric.finfo.register
def _(a: Union[np.ndarray, np.generic]) -> TypeInfo:
    ti = np.finfo(a.dtype)
    return TypeInfo(ti.eps, ti.max, ti.min)


@numeric.clip.register
def _(
    a: Union[np.ndarray, np.generic],
    a_min: Union[np.ndarray, np.generic, float],
    a_max: Union[np.ndarray, np.generic, float],
) -> Union[np.ndarray, np.generic]:
    return np.clip(a, a_min, a_max)


@numeric.as_tensor_like.register
def _(a: Union[np.ndarray, np.generic], data: Any) -> Union[np.ndarray, np.generic]:
    return np.array(data)


@numeric.item.register
def _(a: Union[np.ndarray, np.generic]) -> Union[int, float, bool]:
    return a.item()


@numeric.sum.register
def _(
    a: Union[np.ndarray, np.generic], axis: Optional[Union[int, Tuple[int, ...]]] = None, keepdims: bool = False
) -> np.ndarray:
    return np.array(np.sum(a, axis=axis, keepdims=keepdims))


@numeric.multiply.register
def _(x1: Union[np.ndarray, np.generic], x2: Union[np.ndarray, np.generic, float]) -> np.ndarray:
    return np.multiply(x1, x2)


@numeric.var.register
def _(
    a: Union[np.ndarray, np.generic],
    axis: Optional[Union[int, Tuple[int, ...]]] = None,
    keepdims: bool = False,
    ddof: int = 0,
) -> np.ndarray:
    return np.array(np.var(a, axis=axis, keepdims=keepdims, ddof=ddof))


@numeric.size.register
def _(a: Union[np.ndarray, np.generic]) -> int:
    return a.size


@numeric.matmul.register
def _(x1: Union[np.ndarray, np.generic], x2: Union[np.ndarray, np.generic, float]) -> np.ndarray:
    return np.matmul(x1, x2)


@numeric.unsqueeze.register
def _(
    a: Union[np.ndarray, np.generic], axis: Optional[Union[int, Tuple[int, ...]]] = None
) -> Union[np.ndarray, np.generic]:
    return np.expand_dims(a, axis=axis)


@numeric.transpose.register
def _(a: Union[np.ndarray, np.generic], axes: Optional[Tuple[int, ...]] = None) -> Union[np.ndarray, np.generic]:
    return np.transpose(a, axes=axes)


@numeric.argsort.register
def _(
    a: Union[np.ndarray, np.generic], axis: Optional[int] = None, descending=False, stable=False
) -> Union[np.ndarray, np.generic]:
    return np.argsort(a, axis=axis)<|MERGE_RESOLUTION|>--- conflicted
+++ resolved
@@ -168,12 +168,7 @@
     return np.moveaxis(a, source, destination)
 
 
-<<<<<<< HEAD
 @numeric.mean.register
-def _(a: Union[np.ndarray, np.generic], axis: Union[int, Tuple[int, ...]] = None, keepdims: bool = False) -> np.ndarray:
-    return np.array(np.mean(a, axis=axis, keepdims=keepdims))
-=======
-@register_numpy_types(numeric.mean)
 def _(
     a: Union[np.ndarray, np.generic],
     axis: Union[int, Tuple[int, ...]] = None,
@@ -182,7 +177,6 @@
 ) -> np.ndarray:
     dtype = DTYPE_MAP[dtype] if dtype else None
     return np.array(np.mean(a, axis=axis, keepdims=keepdims, dtype=dtype))
->>>>>>> bdc144b3
 
 
 @numeric.round.register
