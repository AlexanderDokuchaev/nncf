# Copyright (c) 2024 Intel Corporation
# Licensed under the Apache License, Version 2.0 (the "License");
# you may not use this file except in compliance with the License.
# You may obtain a copy of the License at
#      http://www.apache.org/licenses/LICENSE-2.0
# Unless required by applicable law or agreed to in writing, software
# distributed under the License is distributed on an "AS IS" BASIS,
# WITHOUT WARRANTIES OR CONDITIONS OF ANY KIND, either express or implied.
# See the License for the specific language governing permissions and
# limitations under the License.

from typing import Any, List, Optional, Tuple, Union

from nncf.experimental.tensor.definitions import TensorDataType
from nncf.experimental.tensor.definitions import TensorDeviceType
from nncf.experimental.tensor.definitions import TypeInfo
from nncf.experimental.tensor.functions.dispatcher import tensor_dispatch
from nncf.experimental.tensor.tensor import Tensor


@tensor_dispatch
def device(a: Tensor) -> TensorDeviceType:
    """
    Return the device of the tensor.

    :param a: The input tensor.
    :return: The device of the tensor.
    """


@tensor_dispatch
def squeeze(a: Tensor, axis: Optional[Union[int, Tuple[int, ...]]] = None) -> Tensor:
    """
    Remove axes of length one from a.

    :param a: The input tensor.
    :param axis: Selects a subset of the entries of length one in the shape.
    :return: The input array, but with all or a subset of the dimensions of length 1 removed.
      This is always a itself or a view into a. Note that if all axes are squeezed,
      the result is a 0d array and not a scalar.
    """


@tensor_dispatch
def flatten(a: Tensor) -> Tensor:
    """
    Return a copy of the tensor collapsed into one dimension.

    :param a: The input tensor.
    :return: A copy of the input tensor, flattened to one dimension.
    """


@tensor_dispatch
def max(a: Tensor, axis: Optional[Union[int, Tuple[int, ...]]] = None, keepdims: bool = False) -> Tensor:
    """
    Return the maximum of an array or maximum along an axis.

    :param a: The input tensor.
    :param axis: Axis or axes along which to operate. By default, flattened input is used.
    :param keepdim: If this is set to True, the axes which are reduced are left in the result as dimensions with size
        one. With this option, the result will broadcast correctly against the input array. False, by default.
    :return: Maximum of a.
    """


@tensor_dispatch
def min(a: Tensor, axis: Optional[Union[int, Tuple[int, ...]]] = None, keepdims: bool = False) -> Tensor:
    """
    Return the minimum of an array or minimum along an axis.

    :param a: The input tensor.
    :param axis: Axis or axes along which to operate. By default, flattened input is used.
    :param keepdim: If this is set to True, the axes which are reduced are left in the result as dimensions with size
        one. With this option, the result will broadcast correctly against the input array. False, by default.
    :return: Minimum of a.
    """


@tensor_dispatch
def abs(a: Tensor) -> Tensor:
    """
    Calculate the absolute value element-wise.

    :param a: The input tensor.
    :return: A tensor containing the absolute value of each element in x.
    """


@tensor_dispatch
def astype(a: Tensor, dtype: TensorDataType) -> Tensor:
    """
    Copy of the tensor, cast to a specified type.

    :param a: The input tensor.
    :param dtype: Type code or data type to which the tensor is cast.

    :return: Copy of the tensor in specified type.
    """


@tensor_dispatch
def dtype(a: Tensor) -> TensorDataType:
    """
    Return data type of the tensor.

    :param a: The input tensor.
    :return: The data type of the tensor.
    """


@tensor_dispatch
def reshape(a: Tensor, shape: Tuple[int, ...]) -> Tensor:
    """
    Gives a new shape to a tensor without changing its data.

    :param a: Tensor to be reshaped.
    :param shape: The new shape should be compatible with the original shape.
    :return: Reshaped tensor.
    """


@tensor_dispatch
def all(a: Tensor, axis: Optional[Union[int, Tuple[int, ...]]] = None) -> Tensor:
    """
    Test whether all tensor elements along a given axis evaluate to True.

    :param a: The input tensor.
    :param axis: Axis or axes along which a logical AND reduction is performed.
    :return: A new tensor.
    """


@tensor_dispatch
def allclose(
    a: Tensor, b: Union[Tensor, float], rtol: float = 1e-05, atol: float = 1e-08, equal_nan: bool = False
) -> bool:
    """
    Returns True if two arrays are element-wise equal within a tolerance.

    :param a: The first input tensor.
    :param b: The second input tensor.
    :param rtol: The relative tolerance parameter, defaults to 1e-05.
    :param atol: The absolute tolerance parameter, defaults to 1e-08.
    :param equal_nan: Whether to compare NaN`s as equal. If True,
      NaN`s in a will be considered equal to NaN`s in b in the output array.
      Defaults to False.
    :return: True if the two arrays are equal within the given tolerance, otherwise False.
    """


@tensor_dispatch
def any(a: Tensor, axis: Optional[Union[int, Tuple[int, ...]]] = None) -> Tensor:
    """
    Test whether any tensor elements along a given axis evaluate to True.

    :param a: The input tensor.
    :param axis: Axis or axes along which a logical OR reduction is performed.
    :return: A new tensor.
    """


@tensor_dispatch
def count_nonzero(a: Tensor, axis: Optional[Union[int, Tuple[int, ...]]] = None) -> Tensor:
    """
    Counts the number of non-zero values in the tensor input.

    :param a: The tensor for which to count non-zeros.
    :param axis: Axis or tuple of axes along which to count non-zeros.
    :return: Number of non-zero values in the tensor along a given axis.
      Otherwise, the total number of non-zero values in the tensor is returned.
    """


@tensor_dispatch
def isempty(a: Tensor) -> bool:
    """
    Return True if input tensor is empty.

    :param a: The input tensor.
    :return: True if tensor is empty, otherwise False.
    """


@tensor_dispatch
def isclose(
    a: Tensor, b: Union[Tensor, float], rtol: float = 1e-05, atol: float = 1e-08, equal_nan: bool = False
) -> Tensor:
    """
    Returns a boolean array where two arrays are element-wise equal within a tolerance.

    :param a: The first input tensor.
    :param b: The second input tensor.
    :param rtol: The relative tolerance parameter, defaults to 1e-05.
    :param atol: The absolute tolerance parameter, defaults to 1e-08.
    :param equal_nan: Whether to compare NaN`s as equal. If True,
      NaN`s in a will be considered equal to NaN`s in b in the output array.
      Defaults to False.
    :return: Returns a boolean tensor of where a and b are equal within the given tolerance.
    """


@tensor_dispatch
def maximum(x1: Tensor, x2: Union[Tensor, float]) -> Tensor:
    """
    Element-wise maximum of tensor elements.

    :param x1: The first input tensor.
    :param x2: The second input tensor.
    :return: Output tensor.
    """


@tensor_dispatch
def minimum(x1: Tensor, x2: Union[Tensor, float]) -> Tensor:
    """
    Element-wise minimum of tensor elements.

    :param x1: The first input tensor.
    :param x2: The second input tensor.
    :return: Output tensor.
    """


@tensor_dispatch
def ones_like(a: Tensor) -> Tensor:
    """
    Return a tensor of ones with the same shape and type as a given tensor.

    :param a: The shape and data-type of a define these same attributes of the returned tensor.
    :return: Tensor of ones with the same shape and type as a.
    """


@tensor_dispatch
def where(condition: Tensor, x: Union[Tensor, float], y: Union[Tensor, float]) -> Tensor:
    """
    Return elements chosen from x or y depending on condition.

    :param condition: Where True, yield x, otherwise yield y.
    :param x: Value at indices where condition is True.
    :param y: Value at indices where condition is False.
    :return: A tensor with elements from x where condition is True, and elements from y elsewhere.
    """


@tensor_dispatch
def zeros_like(a: Tensor) -> Tensor:
    """
    Return an tensor of zeros with the same shape and type as a given tensor.

    :param input: The shape and data-type of a define these same attributes of the returned tensor.
    :return: tensor of zeros with the same shape and type as a.
    """


@tensor_dispatch
def stack(x: List[Tensor], axis: int = 0) -> Tensor:
    """
    Stacks a list of Tensors rank-R tensors into one Tensor rank-(R+1) tensor.

    :param x: List of Tensors.
    :param axis: The axis to stack along.
    :return: Stacked Tensor.
    """


@tensor_dispatch
def unstack(x: Tensor, axis: int = 0) -> List[Tensor]:
    """
    Unstack a Tensor into list.

    :param x: Tensor to unstack.
    :param axis: The axis to unstack along.
    :return: List of Tensor.
    """


@tensor_dispatch
def moveaxis(a: Tensor, source: Union[int, Tuple[int, ...]], destination: Union[int, Tuple[int, ...]]) -> Tensor:
    """
    Move axes of an array to new positions.

    :param a: The array whose axes should be reordered.
    :param source: Original positions of the axes to move. These must be unique.
    :param destination: Destination positions for each of the original axes. These must also be unique.
    :return: Array with moved axes.
    """


@tensor_dispatch
def mean(
    a: Tensor, axis: Optional[Union[int, Tuple[int, ...]]] = None, keepdims: bool = False, dtype: TensorDataType = None
) -> Tensor:
    """
    Compute the arithmetic mean along the specified axis.

    :param a: Array containing numbers whose mean is desired.
    :param axis: Axis or axes along which the means are computed.
    :param keepdims: Destination positions for each of the original axes. These must also be unique.
    :param dtype: Type to use in computing the mean.
    :return: Array with moved axes.
    """


@tensor_dispatch
def round(a: Tensor, decimals=0) -> Tensor:
    """
    Evenly round to the given number of decimals.

    :param a: Input data.
    :param decimals: Number of decimal places to round to (default: 0). If decimals is negative,
      it specifies the number of positions to the left of the decimal point.
    :return: An array of the same type as a, containing the rounded values.
    """


@tensor_dispatch
def power(a: Tensor, exponent: Union[Tensor, float]) -> Tensor:
    """
    Takes the power of each element in input with exponent and returns a tensor with the result.
    Exponent can be either a single float number or a broadcastable Tensor. In case exponent is
    a brodcastable tensor, the exponent is being broadcasted and the return tensor contains
    the power of each element in input with exponent elementwise.

    :param a: Input data.
    :param exponent: Exponent value.
    :return: The result of the power of each element in input with given exponent.
    """


@tensor_dispatch
def quantile(
    a: Tensor,
    q: Union[float, List[float]],
    axis: Optional[Union[int, Tuple[int]]] = None,
    keepdims: Optional[bool] = None,
) -> Tensor:
    """
    Compute the quantile(s) of the data along the specified axis.

    :param a: Given tensor.
    :params q: Quantile or sequence of quantiles to compute, which must be between
        0 and 1 inclusive.
    :param axis: Axis or axes along which the quantiles are computed.
    :param keepdims: If True, the axes which are reduced are left in the result
        as dimensions with size one.
    :return: An tensor with quantiles, the first axis of the result corresponds
        to the quantiles, other axes of the result correspond to the quantiles values.
    """


@tensor_dispatch
def finfo(a: Tensor) -> TypeInfo:
    """
    Returns machine limits for tensor type.

    :param a: Tensor.
    :return: TypeInfo.
    """


@tensor_dispatch
def clip(a: Tensor, a_min: Union[Tensor, float], a_max: Union[Tensor, float]) -> Tensor:
    """
    Clips all elements in input into the range [ a_min, a_max ]

    :param a: Tensor.
    :param a_min: A lower-bound of the range to be clamped to.
    :param a_max: An upper-bound of the range to be clamped to.
    :return: A clipped tensor with the elements of a, but where values < a_min are replaced with a_min,
        and those > a_max with a_max.
    """


@tensor_dispatch
def as_tensor_like(a: Tensor, data: Any) -> Tensor:
    """
    Converts the data into a tensor with the same data representation and hosted on the same device
    as the given tensor.

    :param a: A tensor for defining the data representation and the host device of the output tensor.
    :param data: Initial data for the tensor. Can be a list, tuple, NumPy ndarray, scalar, and other types.
    :return: A tensor with the same data representation and hosted on the same device as a,
        and which has been initialized with data.
    """


@tensor_dispatch
def item(a: Tensor) -> Union[int, float, bool]:
    """
    Returns the value of this tensor as a standard Python number. This only works for tensors with one element.

    :param a: Tensor.
    :return: The value of this tensor as a standard Python number
    """


@tensor_dispatch
def sum(a: Tensor, axis: Optional[Union[int, Tuple[int, ...]]] = None, keepdims: bool = False) -> Tensor:
    """
    Sum of tensor elements over a given axis.

    :param a: The input tensor.
    :param axis: Axis or axes along which a sum is performed. The default, axis=None, will sum all of the elements
        of the input tensor.
    :param keepdims: If this is set to True, the axes which are reduced are left in the result as dimensions
        with size one.
    :return: Returns the sum of all elements in the input tensor in the given axis.
    """


@tensor_dispatch
def multiply(x1: Tensor, x2: Union[Tensor, float]) -> Tensor:
    """
    Multiply arguments element-wise.

    :param x1: The first input tensor.
    :param x2: The second input tensor or number.
    :return: The product of x1 and x2, element-wise.
    """


@tensor_dispatch
def var(a: Tensor, axis: Optional[Union[int, Tuple[int, ...]]] = None, keepdims: bool = False, ddof: int = 0) -> Tensor:
    """
    Compute the variance along the specified axis.

    :param a: The input tensor.
    :param axis: Axis or axes along which the variance is computed. The default is to compute the variance
        of the flattened tensor.
    :param keepdims: If this is set to True, the axes which are reduced are left in the result as dimensions
        with size one.
    :param ddof: “Delta Degrees of Freedom”: difference between the sample size and sample degrees of freedom.
        By default ddof is zero.
    :return: A new tensor containing the variance.
    """


@tensor_dispatch
def size(a: Tensor) -> int:
    """
    Return number of elements in the tensor.

    :param a: The input tensor
    :return: The size of the input tensor.
    """


@tensor_dispatch
def matmul(x1: Tensor, x2: Union[Tensor, float]) -> Tensor:
    """
    Matrix multiplication.

    :param x1: The first input tensor.
    :param x2: The second input tensor or number.
    :return: The product of x1 and x2, matmul.
    """


@tensor_dispatch
def unsqueeze(a: Tensor, axis: Optional[Union[int, Tuple[int, ...]]] = None) -> Tensor:
    """
    Add axes of length one to a.

    :param a: The input tensor.
    :param axis: Selects a subset of the entries of length one in the shape.
    :return: The input array, but with expanded shape with len 1 defined in axis.
    """


@tensor_dispatch
def transpose(a: Tensor, axes: Optional[Tuple[int, ...]] = None) -> Tensor:
    """
    Returns an array with axes transposed.

    :param a: The input tensor.
    :param axes: List of permutations or None.
    :return: A tensor with permuted axes.
    """


@tensor_dispatch
def argsort(a: Tensor, axis: Optional[int] = -1) -> Tensor:
    """
    Returns the indices that would sort an array.

    :param a: The input tensor.
<<<<<<< HEAD
    :param axis: Axis along which to sort. The default is -1 (the last axis). If None, the flattened array is used.
    :return: Array of indices that sort a along the specified axis.
    """
=======
    :param axis: Axis along which to sort. The default is -1 (the last axis).
    :param descending: Controls the sorting order (ascending or descending).
    :param stable: If True then the sorting routine becomes stable, preserving the order of equivalent elements.
        If False, the relative order of values which compare equal is not guaranteed. True is slower.
    :return: A tensor of indices that sort a along the specified axis.
    """
    return Tensor(argsort(a.data, axis=axis, descending=descending, stable=stable))


@functools.singledispatch
@tensor_guard
def diag(a: Tensor, k: int = 0) -> Tensor:
    """
    Returns the indices that would sort an array.

    :param a: The input tensor.
    :param k: Diagonal in question. The default is 0. Use k > 0 for diagonals above the main diagonal, and k < 0
        for diagonals below the main diagonal.
    :return: A tensor with the extracted diagonal.
    """
    return Tensor(diag(a.data, k=k))
>>>>>>> 66b381c2
<|MERGE_RESOLUTION|>--- conflicted
+++ resolved
@@ -481,27 +481,20 @@
 
 
 @tensor_dispatch
-def argsort(a: Tensor, axis: Optional[int] = -1) -> Tensor:
+def argsort(a: Tensor, axis: int = -1, descending: bool = False, stable: bool = False) -> Tensor:
     """
     Returns the indices that would sort an array.
 
     :param a: The input tensor.
-<<<<<<< HEAD
-    :param axis: Axis along which to sort. The default is -1 (the last axis). If None, the flattened array is used.
-    :return: Array of indices that sort a along the specified axis.
-    """
-=======
     :param axis: Axis along which to sort. The default is -1 (the last axis).
     :param descending: Controls the sorting order (ascending or descending).
     :param stable: If True then the sorting routine becomes stable, preserving the order of equivalent elements.
         If False, the relative order of values which compare equal is not guaranteed. True is slower.
     :return: A tensor of indices that sort a along the specified axis.
     """
-    return Tensor(argsort(a.data, axis=axis, descending=descending, stable=stable))
-
-
-@functools.singledispatch
-@tensor_guard
+
+
+@tensor_dispatch
 def diag(a: Tensor, k: int = 0) -> Tensor:
     """
     Returns the indices that would sort an array.
@@ -510,6 +503,4 @@
     :param k: Diagonal in question. The default is 0. Use k > 0 for diagonals above the main diagonal, and k < 0
         for diagonals below the main diagonal.
     :return: A tensor with the extracted diagonal.
-    """
-    return Tensor(diag(a.data, k=k))
->>>>>>> 66b381c2
+    """