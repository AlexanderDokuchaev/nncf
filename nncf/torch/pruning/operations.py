"""
 Copyright (c) 2023 Intel Corporation
 Licensed under the Apache License, Version 2.0 (the "License");
 you may not use this file except in compliance with the License.
 You may obtain a copy of the License at
      http://www.apache.org/licenses/LICENSE-2.0
 Unless required by applicable law or agreed to in writing, software
 distributed under the License is distributed on an "AS IS" BASIS,
 WITHOUT WARRANTIES OR CONDITIONS OF ANY KIND, either express or implied.
 See the License for the specific language governing permissions and
 limitations under the License.
"""

from enum import Enum
from enum import auto

import torch

from nncf.common.graph import NNCFGraph
from nncf.common.graph import NNCFNode
from nncf.common.graph.operator_metatypes import UnknownMetatype
from nncf.common.logging import nncf_logger
from nncf.common.pruning.mask_propagation import MaskPropagationAlgorithm
<<<<<<< HEAD
from nncf.common.pruning.operations import BatchNormPruningOp
from nncf.common.pruning.operations import ConcatPruningOp
from nncf.common.pruning.operations import ConvolutionPruningOp
from nncf.common.pruning.operations import ElementwisePruningOp
from nncf.common.pruning.operations import GroupNormPruningOp
from nncf.common.pruning.operations import IdentityMaskForwardPruningOp
from nncf.common.pruning.operations import InputPruningOp
from nncf.common.pruning.operations import LayerNormPruningOp
from nncf.common.pruning.operations import LinearPruningOp
from nncf.common.pruning.operations import OutputPruningOp
from nncf.common.pruning.operations import ReshapePruningOp
from nncf.common.pruning.operations import SplitPruningOp
from nncf.common.pruning.operations import StopMaskForwardPruningOp
from nncf.common.pruning.operations import TransposeConvolutionPruningOp
=======
from nncf.common.pruning.utils import get_input_masks
from nncf.torch.graph.operator_metatypes import (
    PTAddMetatype,
    PTAvgPool2dMetatype,
    PTAvgPool3dMetatype,
    PTBatchNormMetatype,
    PTCatMetatype,
    PTConv1dMetatype,
    PTConv2dMetatype,
    PTConv3dMetatype,
    PTConvTranspose1dMetatype,
    PTConvTranspose2dMetatype,
    PTConvTranspose3dMetatype,
    PTDivMetatype,
    PTDropoutMetatype,
    PTELUMetatype,
    PTRELU6Metatype,
    PTGELUMetatype,
    PTGroupNormMetatype,
    PTLayerNormMetatype,
    PTHardTanhMetatype,
    PTHardSwishMetatype,
    PTHardSigmoidMetatype,
    PTInputNoopMetatype,
    PTInterpolateMetatype,
    PTLinearMetatype,
    PTMatMulMetatype,
    PTMaxMetatype,
    PTMaxPool2dMetatype,
    PTMaxPool3dMetatype,
    PTMeanMetatype,
    PTMinMetatype,
    PTMulMetatype,
    PTNoopMetatype,
    PTOutputNoopMetatype,
    PTPowerMetatype,
    PTPRELUMetatype,
    PTLeakyRELUMetatype,
    PTRELUMetatype,
    PTSigmoidMetatype,
    PTSILUMetatype,
    PTSoftmaxMetatype,
    PTSplitMetatype,
    PTSubMetatype,
    PTSumMetatype,
    PTTanhMetatype,
    PTReshapeMetatype
)
from nncf.common.pruning.operations import (
    InputPruningOp,
    OutputPruningOp,
    IdentityMaskForwardPruningOp,
    ConvolutionPruningOp,
    TransposeConvolutionPruningOp,
    BatchNormPruningOp,
    LinearPruningOp,
    GroupNormPruningOp,
    LayerNormPruningOp,
    ConcatPruningOp,
    ElementwisePruningOp,
    ReshapePruningOp,
    StopMaskForwardPruningOp,
    SplitPruningOp
)

>>>>>>> 7bad8e99
from nncf.common.pruning.utils import PruningOperationsMetatypeRegistry
from nncf.common.pruning.utils import get_input_masks
from nncf.common.pruning.utils import is_prunable_depthwise_conv
from nncf.torch.graph.operator_metatypes import PTAddMetatype
from nncf.torch.graph.operator_metatypes import PTAvgPool2dMetatype
from nncf.torch.graph.operator_metatypes import PTBatchNormMetatype
from nncf.torch.graph.operator_metatypes import PTCatMetatype
from nncf.torch.graph.operator_metatypes import PTConv1dMetatype
from nncf.torch.graph.operator_metatypes import PTConv2dMetatype
from nncf.torch.graph.operator_metatypes import PTConv3dMetatype
from nncf.torch.graph.operator_metatypes import PTConvTranspose1dMetatype
from nncf.torch.graph.operator_metatypes import PTConvTranspose2dMetatype
from nncf.torch.graph.operator_metatypes import PTConvTranspose3dMetatype
from nncf.torch.graph.operator_metatypes import PTDivMetatype
from nncf.torch.graph.operator_metatypes import PTDropoutMetatype
from nncf.torch.graph.operator_metatypes import PTELUMetatype
from nncf.torch.graph.operator_metatypes import PTGELUMetatype
from nncf.torch.graph.operator_metatypes import PTGroupNormMetatype
from nncf.torch.graph.operator_metatypes import PTHardSigmoidMetatype
from nncf.torch.graph.operator_metatypes import PTHardSwishMetatype
from nncf.torch.graph.operator_metatypes import PTHardTanhMetatype
from nncf.torch.graph.operator_metatypes import PTInputNoopMetatype
from nncf.torch.graph.operator_metatypes import PTInterpolateMetatype
from nncf.torch.graph.operator_metatypes import PTLayerNormMetatype
from nncf.torch.graph.operator_metatypes import PTLeakyRELUMetatype
from nncf.torch.graph.operator_metatypes import PTLinearMetatype
from nncf.torch.graph.operator_metatypes import PTMatMulMetatype
from nncf.torch.graph.operator_metatypes import PTMaxMetatype
from nncf.torch.graph.operator_metatypes import PTMaxPool2dMetatype
from nncf.torch.graph.operator_metatypes import PTMeanMetatype
from nncf.torch.graph.operator_metatypes import PTMinMetatype
from nncf.torch.graph.operator_metatypes import PTMulMetatype
from nncf.torch.graph.operator_metatypes import PTNoopMetatype
from nncf.torch.graph.operator_metatypes import PTOutputNoopMetatype
from nncf.torch.graph.operator_metatypes import PTPowerMetatype
from nncf.torch.graph.operator_metatypes import PTPRELUMetatype
from nncf.torch.graph.operator_metatypes import PTRELU6Metatype
from nncf.torch.graph.operator_metatypes import PTRELUMetatype
from nncf.torch.graph.operator_metatypes import PTReshapeMetatype
from nncf.torch.graph.operator_metatypes import PTSigmoidMetatype
from nncf.torch.graph.operator_metatypes import PTSILUMetatype
from nncf.torch.graph.operator_metatypes import PTSoftmaxMetatype
from nncf.torch.graph.operator_metatypes import PTSplitMetatype
from nncf.torch.graph.operator_metatypes import PTSubMetatype
from nncf.torch.graph.operator_metatypes import PTSumMetatype
from nncf.torch.graph.operator_metatypes import PTTanhMetatype
from nncf.torch.layers import NNCF_WRAPPED_USER_MODULES_DICT
from nncf.torch.nncf_network import NNCFNetwork
from nncf.torch.pruning.filter_pruning.layers import FilterPruningMask
from nncf.torch.pruning.filter_pruning.layers import apply_filter_binary_mask
from nncf.torch.pruning.tensor_processor import PTNNCFPruningTensorProcessor
from nncf.torch.tensor import PTNNCFTensor

PT_PRUNING_OPERATOR_METATYPES = PruningOperationsMetatypeRegistry("operator_metatypes")


class PrunType(Enum):
    CUT_WEIGHTS = auto()
    FILL_ZEROS = auto()


class PTPruner:
    @classmethod
    def input_prune(cls, model: NNCFNetwork, node: NNCFNode, graph: NNCFGraph, prun_type: PrunType) -> None:
        """
        Prune node by input_masks (if masks is not none and operation support it).

        :param model: NNCF network.
        :param node: Node from NNCF graph that will be prune.
        :param graph: Graph of model.
        :param prun_type: Type of pruning.
        """

    @classmethod
    def input_reorder(cls, model: NNCFNetwork, node: NNCFNode, graph: NNCFGraph):
        """
        Reorder input channels of node by input_masks (if masks is not none and operation support it).
        It's needed to make an equivalent network after sorting filters by importance in the previous layer.

        :param model: NNCF network.
        :param node: Node from NNCF graph that will reorder input channels.
        :param graph: Graph of model.
        """

    @classmethod
    def output_prune(cls, model: NNCFNetwork, node: NNCFNode, graph: NNCFGraph, prun_type: PrunType) -> None:
        """
        Prune node by output_mask (if mask is not none and operation support it).

        :param model: NNCF network.
        :param node: Node from NNCF graph that will be prune.
        :param graph: Graph of model.
        :param prun_type: Type of pruning.
        """

    @classmethod
    def output_reorder(cls, model: NNCFNetwork, node: NNCFNode, graph: NNCFGraph):
        """
        Reorder output channels of node by output_mask (if masks is not none and operation support it).
        It's needed for performing pruning of filters by simple crop of the last important elements.
        :param model: NNCF network.
        :param node: Node from NNCF graph that will reorder output channels.
        :param graph: Graph of model.
        """


@PT_PRUNING_OPERATOR_METATYPES.register("model_input")
class PTInputPruningOp(InputPruningOp, PTPruner):
    subtypes = [PTInputNoopMetatype]


@PT_PRUNING_OPERATOR_METATYPES.register("model_output")
class PTOutputPruningOp(OutputPruningOp, PTPruner):
    subtypes = [PTOutputNoopMetatype]


@PT_PRUNING_OPERATOR_METATYPES.register("identity_mask_propagation")
class PTIdentityMaskForwardPruningOp(IdentityMaskForwardPruningOp, PTPruner):
<<<<<<< HEAD
    subtypes = [
        PTHardTanhMetatype,
        PTTanhMetatype,
        PTRELUMetatype,
        PTRELU6Metatype,
        PTLeakyRELUMetatype,
        PTPRELUMetatype,
        PTELUMetatype,
        PTGELUMetatype,
        PTSigmoidMetatype,
        PTSoftmaxMetatype,
        PTAvgPool2dMetatype,
        PTMaxPool2dMetatype,
        PTDropoutMetatype,
        PTSILUMetatype,
        PTPowerMetatype,
        PTHardSwishMetatype,
        PTHardSigmoidMetatype,
        PTNoopMetatype,
        PTInterpolateMetatype,
    ]
    additional_types = ["h_sigmoid", "h_swish", "RELU"]


@PT_PRUNING_OPERATOR_METATYPES.register("convolution")
=======
    subtypes = [PTHardTanhMetatype, PTTanhMetatype, PTRELUMetatype, PTRELU6Metatype, PTLeakyRELUMetatype,
                PTPRELUMetatype, PTELUMetatype, PTGELUMetatype, PTSigmoidMetatype, PTSoftmaxMetatype,
                PTAvgPool2dMetatype, PTMaxPool2dMetatype, PTAvgPool3dMetatype, PTMaxPool3dMetatype,
                PTDropoutMetatype, PTSILUMetatype, PTPowerMetatype,
                PTHardSwishMetatype, PTHardSigmoidMetatype, PTNoopMetatype, PTInterpolateMetatype]
    additional_types = ['h_sigmoid', 'h_swish', 'RELU']


@PT_PRUNING_OPERATOR_METATYPES.register('convolution')
>>>>>>> 7bad8e99
class PTConvolutionPruningOp(ConvolutionPruningOp, PTPruner):
    subtypes = [PTConv1dMetatype, PTConv2dMetatype, PTConv3dMetatype]

    @classmethod
    def input_prune(cls, model: NNCFNetwork, node: NNCFNode, graph: NNCFGraph, prun_type: PrunType) -> None:
        input_mask = get_input_masks(node, graph)[0]
        if input_mask is None:
            return

        if isinstance(input_mask, PTNNCFTensor):
            input_mask = input_mask.tensor

        is_depthwise = is_prunable_depthwise_conv(node)
        node_module = model.get_containing_module(node.node_name)

        if prun_type == PrunType.CUT_WEIGHTS:
            bool_mask = torch.tensor(input_mask, dtype=torch.bool)
            new_num_channels = int(torch.sum(input_mask))
            old_num_channels = int(node_module.weight.size(0))
            if is_depthwise:
                # In depthwise case prune output channels by input mask, here only fix for new number of input channels
                node_module.groups = new_num_channels
                node_module.in_channels = new_num_channels
            else:
                out_channels = node_module.weight.size(0)
                broadcasted_mask = bool_mask.repeat(out_channels).view(out_channels, bool_mask.size(0))
                new_weight_shape = list(node_module.weight.shape)
                new_weight_shape[1] = new_num_channels

                node_module.in_channels = new_num_channels
                node_module.weight = torch.nn.Parameter(node_module.weight[broadcasted_mask].view(new_weight_shape))
                nncf_logger.debug(
                    f'Pruned Convolution {node.data["key"]} by input mask. '
                    f"Old input filters number: {old_num_channels}, new filters number: {new_num_channels}."
                )
        else:
            if not is_depthwise:
                node_module.weight = torch.nn.Parameter(apply_filter_binary_mask(input_mask, node_module.weight, dim=1))

    @classmethod
    def output_prune(cls, model: NNCFNetwork, node: NNCFNode, graph: NNCFGraph, prun_type: PrunType) -> None:
        mask = node.data["output_mask"]
        if mask is None:
            return

        if isinstance(mask, PTNNCFTensor):
            mask = mask.tensor

        node_module = model.get_containing_module(node.node_name)
        if prun_type == PrunType.CUT_WEIGHTS:
            old_num_channels = int(node_module.weight.size(0))
            bool_mask = torch.tensor(mask, dtype=torch.bool)

            node_module.out_channels = int(torch.sum(mask))
            node_module.weight = torch.nn.Parameter(node_module.weight[bool_mask])

            if node_module.bias is not None:
                node_module.bias = torch.nn.Parameter(node_module.bias[bool_mask])

            nncf_logger.debug(
                f'Pruned Convolution {node.data["key"]} by pruning mask. '
                f"Old output filters number: {old_num_channels}, new filters number: {node_module.out_channels}."
            )
        else:
            node_module.weight = torch.nn.Parameter(apply_filter_binary_mask(mask, node_module.weight))
            if node_module.bias is not None:
                node_module.bias = torch.nn.Parameter(apply_filter_binary_mask(mask, node_module.bias))

    @classmethod
    def input_reorder(cls, model: NNCFNetwork, node: NNCFNode, graph: NNCFGraph):
        if is_prunable_depthwise_conv(node):
            return
        input_masks = get_input_masks(node, graph)
        reorder_indexes = input_masks[0]
        if reorder_indexes is None:
            return
        reorder_indexes = reorder_indexes.tensor
        conv = model.get_containing_module(node.node_name)
        conv.weight.data = torch.index_select(conv.weight.data, 1, reorder_indexes)
        nncf_logger.debug(
            f"Reordered input channels (first 10 reorder indexes {reorder_indexes[:10]}) "
            f'of Convolution: {node.data["key"]} '
        )

    @classmethod
    def output_reorder(cls, model: NNCFNetwork, node: NNCFNode, graph: NNCFGraph):
        reorder_indexes = node.data["output_mask"]
        if reorder_indexes is None:
            return
        conv = model.get_containing_module(node.node_name)
        reorder_indexes = reorder_indexes.tensor
        conv.weight.data = torch.index_select(conv.weight.data, 0, reorder_indexes)
        if conv.bias is not None:
            conv.bias.data = torch.index_select(conv.bias.data, 0, reorder_indexes)
        nncf_logger.debug(
            f"Reordered output channels (first 10 reorder indexes {reorder_indexes[:10]}) "
            f'of Convolution: {node.data["key"]} '
        )


@PT_PRUNING_OPERATOR_METATYPES.register("transpose_convolution")
class PTTransposeConvolutionPruningOp(TransposeConvolutionPruningOp, PTPruner):
    subtypes = [PTConvTranspose1dMetatype, PTConvTranspose2dMetatype, PTConvTranspose3dMetatype]

    @classmethod
    def input_prune(cls, model: NNCFNetwork, node: NNCFNode, graph: NNCFGraph, prun_type: PrunType) -> None:
        input_mask = get_input_masks(node, graph)[0]
        if input_mask is None:
            return

        if isinstance(input_mask, PTNNCFTensor):
            input_mask = input_mask.tensor

        node_module = model.get_containing_module(node.node_name)
        if prun_type == PrunType.CUT_WEIGHTS:
            bool_mask = torch.tensor(input_mask, dtype=torch.bool)
            old_num_channels = int(node_module.weight.size(0))

            node_module.in_channels = int(torch.sum(bool_mask))
            node_module.weight = torch.nn.Parameter(node_module.weight[bool_mask])

            nncf_logger.debug(
                f'Pruned ConvTranspose {node.data["key"]} by input mask. '
                f"Old input filters number: {old_num_channels}, new filters number: {node_module.in_channels}."
            )
        else:
            node_module.weight = torch.nn.Parameter(apply_filter_binary_mask(input_mask, node_module.weight))

    @classmethod
    def output_prune(cls, model: NNCFNetwork, node: NNCFNode, graph: NNCFGraph, prun_type: PrunType) -> None:
        output_mask = node.data["output_mask"]
        if output_mask is None:
            return

        if isinstance(output_mask, PTNNCFTensor):
            output_mask = output_mask.tensor

        node_module = model.get_containing_module(node.node_name)

        if prun_type == PrunType.CUT_WEIGHTS:
            bool_mask = torch.tensor(output_mask, dtype=torch.bool)
            new_num_channels = int(torch.sum(bool_mask))

            old_num_channels = int(node_module.weight.size(1))

            in_channels = node_module.weight.size(0)
            broadcasted_mask = bool_mask.repeat(in_channels).view(in_channels, bool_mask.size(0))
            new_weight_shape = list(node_module.weight.shape)
            new_weight_shape[1] = new_num_channels

            node_module.out_channels = new_num_channels
            node_module.weight = torch.nn.Parameter(node_module.weight[broadcasted_mask].view(new_weight_shape))

            if node_module.bias is not None:
                node_module.bias = torch.nn.Parameter(node_module.bias[bool_mask])

            nncf_logger.debug(
                f'Pruned ConvTranspose {node.data["key"]} by pruning mask. '
                f"Old output filters number: {old_num_channels}, new filters number: {node_module.out_channels}."
            )
        else:
            node_module.weight = torch.nn.Parameter(apply_filter_binary_mask(output_mask, node_module.weight, dim=1))
            if node_module.bias is not None:
                node_module.bias = torch.nn.Parameter(apply_filter_binary_mask(output_mask, node_module.bias))


@PT_PRUNING_OPERATOR_METATYPES.register("linear")
class PTLinearPruningOp(LinearPruningOp, PTPruner):
    subtypes = [PTLinearMetatype, PTMatMulMetatype]

    @classmethod
    def input_prune(cls, model: NNCFNetwork, node: NNCFNode, graph: NNCFGraph, prun_type: PrunType) -> None:
        input_mask = get_input_masks(node, graph)[0]
        if input_mask is None:
            return

        if isinstance(input_mask, PTNNCFTensor):
            input_mask = input_mask.tensor

        node_module = model.get_containing_module(node.node_name)

        if prun_type == PrunType.CUT_WEIGHTS:
            bool_mask = torch.tensor(input_mask, dtype=torch.bool)
            in_features = node_module.in_features
            out_features = node_module.out_features
            new_in_features = sum(bool_mask)
            node_module.in_features = new_in_features
            broadcasted_mask = bool_mask.repeat(out_features).view(out_features, bool_mask.size(0))
            new_weight_shape = list(node_module.weight.shape)
            new_weight_shape[1] = new_in_features

            node_module.weight = torch.nn.Parameter(node_module.weight[broadcasted_mask].view(new_weight_shape))
            nncf_logger.debug(
                f'Pruned Linear {node.data["key"]} by pruning mask. '
                f"Old input filters number: {in_features}, new filters number: {node_module.in_features}."
            )
        else:
            node_module.weight = torch.nn.Parameter(apply_filter_binary_mask(input_mask, node_module.weight, dim=1))

    @classmethod
    def input_reorder(cls, model: NNCFNetwork, node: NNCFNode, graph: NNCFGraph):
        input_masks = get_input_masks(node, graph)
        reorder_indexes = input_masks[0]
        if reorder_indexes is None:
            return
        reorder_indexes = reorder_indexes.tensor
        fc = model.get_containing_module(node.node_name)
        fc.weight.data = torch.index_select(fc.weight.data, 1, reorder_indexes)
        nncf_logger.debug(
            f"Reordered input channels (first 10 reorder indexes {reorder_indexes[:10]}) of Linear: {node.data['key']}"
        )

    @classmethod
    def output_prune(cls, model: NNCFNetwork, node: NNCFNode, graph: NNCFGraph, prun_type: PrunType) -> None:
        output_mask = node.data["output_mask"]
        if output_mask is None:
            return

        if isinstance(output_mask, PTNNCFTensor):
            output_mask = output_mask.tensor

        node_module = model.get_containing_module(node.node_name)

        if prun_type == PrunType.CUT_WEIGHTS:
            bool_mask = torch.tensor(output_mask, dtype=torch.bool)
            out_features = node_module.out_features
            new_out_features = sum(bool_mask)
            node_module.out_features = new_out_features
            node_module.weight = torch.nn.Parameter(node_module.weight[bool_mask])
            nncf_logger.debug(
                f'Pruned Linear {node.data["key"]} by pruning mask. '
                f"Old output filters number: {out_features}, new filters number: {node_module.out_features}."
            )
            if node_module.bias is not None:
                node_module.bias = torch.nn.Parameter(node_module.bias[bool_mask])
        else:
            node_module.weight = torch.nn.Parameter(apply_filter_binary_mask(output_mask, node_module.weight))
            if node_module.bias is not None:
                node_module.bias = torch.nn.Parameter(apply_filter_binary_mask(output_mask, node_module.bias))

    @classmethod
    def output_reorder(cls, model: NNCFNetwork, node: NNCFNode, graph: NNCFGraph):
        reorder_indexes = node.data["output_mask"]
        if reorder_indexes is None:
            return
        fc = model.get_containing_module(node.node_name)
        reorder_indexes = reorder_indexes.tensor
        fc.weight.data = torch.index_select(fc.weight.data, 0, reorder_indexes)
        if fc.bias is not None:
            fc.bias.data = torch.index_select(fc.bias.data, 0, reorder_indexes)
        nncf_logger.debug(
            f"Reordered output channels (first 10 reorder indexes {reorder_indexes[:10]}) of Linear: {node.data['key']}"
        )


@PT_PRUNING_OPERATOR_METATYPES.register("batch_norm")
class PTBatchNormPruningOp(BatchNormPruningOp, PTPruner):
    subtypes = [PTBatchNormMetatype]

    @classmethod
    def input_prune(cls, model: NNCFNetwork, node: NNCFNode, graph: NNCFGraph, prun_type: PrunType) -> None:
        input_mask = get_input_masks(node, graph)[0]
        if input_mask is None:
            return

        if isinstance(input_mask, PTNNCFTensor):
            input_mask = input_mask.tensor

        node_module = model.get_containing_module(node.node_name)

        if prun_type == PrunType.CUT_WEIGHTS:
            bool_mask = torch.tensor(input_mask, dtype=torch.bool)

            old_num_channels = int(node_module.weight.size(0))
            new_num_channels = int(torch.sum(input_mask))

            node_module.num_features = new_num_channels
            node_module.weight = torch.nn.Parameter(node_module.weight[bool_mask])
            node_module.bias = torch.nn.Parameter(node_module.bias[bool_mask])
            node_module.running_mean = torch.nn.Parameter(node_module.running_mean[bool_mask], requires_grad=False)
            node_module.running_var = torch.nn.Parameter(node_module.running_var[bool_mask], requires_grad=False)

            nncf_logger.debug(
                f'Pruned BatchNorm {node.data["key"]} by input mask. '
                f"Old num features: {old_num_channels}, new num features: {new_num_channels}."
            )
        else:
            node_module.weight = torch.nn.Parameter(apply_filter_binary_mask(input_mask, node_module.weight))
            node_module.bias = torch.nn.Parameter(apply_filter_binary_mask(input_mask, node_module.bias))
            node_module.running_mean = torch.nn.Parameter(
                apply_filter_binary_mask(input_mask, node_module.running_mean), requires_grad=False
            )
            node_module.running_var = torch.nn.Parameter(
                apply_filter_binary_mask(input_mask, node_module.running_var), requires_grad=False
            )

    @classmethod
    def input_reorder(cls, model: NNCFNetwork, node: NNCFNode, graph: NNCFGraph):
        input_masks = get_input_masks(node, graph)
        reorder_indexes = input_masks[0]
        if reorder_indexes is None:
            return

        reorder_indexes = reorder_indexes.tensor
        reorder_indexes = reorder_indexes.int()
        bn = model.get_containing_module(node.node_name)

        bn.weight.data = torch.index_select(bn.weight.data, 0, reorder_indexes)
        bn.bias.data = torch.index_select(bn.bias.data, 0, reorder_indexes)
        bn.running_mean.data = torch.index_select(bn.running_mean.data, 0, reorder_indexes)
        bn.running_var.data = torch.index_select(bn.running_var.data, 0, reorder_indexes)

        nncf_logger.debug(
            f'Reordered channels (first 10 reorder indexes {reorder_indexes[:10]}) of BatchNorm: {node.data["key"]} '
        )


@PT_PRUNING_OPERATOR_METATYPES.register("group_norm")
class PTGroupNormPruningOp(GroupNormPruningOp, PTPruner):
    subtypes = [PTGroupNormMetatype]

    @classmethod
    def input_prune(cls, model: NNCFNetwork, node: NNCFNode, graph: NNCFGraph, prun_type: PrunType) -> None:
        input_mask = get_input_masks(node, graph)[0]
        if input_mask is None:
            return

        if isinstance(input_mask, PTNNCFTensor):
            input_mask = input_mask.tensor

        node_module = model.get_containing_module(node.node_name)

        if prun_type == PrunType.CUT_WEIGHTS:
            bool_mask = torch.tensor(input_mask, dtype=torch.bool)
            old_num_channels = int(node_module.weight.size(0))
            new_num_channels = int(torch.sum(input_mask))

            node_module.num_channels = new_num_channels
            node_module.num_groups = new_num_channels

            node_module.weight = torch.nn.Parameter(node_module.weight[bool_mask])
            node_module.bias = torch.nn.Parameter(node_module.bias[bool_mask])

            nncf_logger.debug(
                f"Pruned GroupNorm {node.data['key']} by input mask. "
                f"Old num features: {old_num_channels}, new num features: {new_num_channels}."
            )
        else:
            node_module.weight = torch.nn.Parameter(apply_filter_binary_mask(input_mask, node_module.weight))
            node_module.bias = torch.nn.Parameter(apply_filter_binary_mask(input_mask, node_module.bias))


@PT_PRUNING_OPERATOR_METATYPES.register("layer_norm")
class PTLayerNormPruningOp(LayerNormPruningOp, PTPruner):
    subtypes = [PTLayerNormMetatype]

    @classmethod
    def input_reorder(cls, model: NNCFNetwork, node: NNCFNode, graph: NNCFGraph):
        input_masks = get_input_masks(node, graph)
        reorder_indexes = input_masks[0]
        if reorder_indexes is None:
            return

        reorder_indexes = reorder_indexes.tensor
        ln = model.get_containing_module(node.node_name)
        ln.weight.data = torch.index_select(ln.weight.data, 0, reorder_indexes)
        ln.bias.data = torch.index_select(ln.bias.data, 0, reorder_indexes)

        nncf_logger.debug(
            "Reordered channels (first 10 reorder indexes {}) of LayerNorm: {} ".format(
                reorder_indexes[:10], node.data["key"]
            )
        )

    @classmethod
    def input_prune(cls, model: NNCFNetwork, node: NNCFNode, graph: NNCFGraph, prun_type: PrunType) -> None:
        input_mask = get_input_masks(node, graph)[0]
        if input_mask is None:
            return

        if isinstance(input_mask, PTNNCFTensor):
            input_mask = input_mask.tensor

        node_module = model.get_containing_module(node.node_name)

        if prun_type == PrunType.CUT_WEIGHTS:
            raise RuntimeError("LayerNorm does not support pruning by cutting channels")

        node_module.weight = torch.nn.Parameter(apply_filter_binary_mask(input_mask, node_module.weight))
        node_module.bias = torch.nn.Parameter(apply_filter_binary_mask(input_mask, node_module.bias))


@PT_PRUNING_OPERATOR_METATYPES.register("elementwise")
class PTElementwisePruningOp(ElementwisePruningOp, PTPruner):
    subtypes = [PTAddMetatype, PTSubMetatype, PTDivMetatype, PTMulMetatype]

    @classmethod
    def input_prune(cls, model: NNCFNetwork, node: NNCFNode, graph: NNCFGraph, prun_type: PrunType) -> None:
        input_mask = get_input_masks(node, graph)[0]
        if input_mask is None:
            return

        if isinstance(input_mask, PTNNCFTensor):
            input_mask = input_mask.tensor

        node_module = model.get_containing_module(node.node_name)

        if isinstance(node_module, tuple(NNCF_WRAPPED_USER_MODULES_DICT)):
            assert (
                node_module.target_weight_dim_for_compression == 0
            ), "Implemented only for target_weight_dim_for_compression == 0"
            if prun_type == PrunType.CUT_WEIGHTS:
                bool_mask = torch.tensor(input_mask, dtype=torch.bool)
                old_num_channels = int(node_module.weight.size(0))
                new_num_channels = int(torch.sum(input_mask))
                node_module.weight = torch.nn.Parameter(node_module.weight[bool_mask])
                node_module.n_channels = new_num_channels

                nncf_logger.debug(
                    f'Pruned Elementwise {node.data["key"]} by input mask. '
                    f"Old num features: {old_num_channels}, new num features: {new_num_channels}."
                )
            else:
                node_module.weight = torch.nn.Parameter(apply_filter_binary_mask(input_mask, node_module.weight))


@PT_PRUNING_OPERATOR_METATYPES.register("stop_propagation_ops")
class PTStopMaskForwardPruningOp(StopMaskForwardPruningOp, PTPruner):
    subtypes = [PTMeanMetatype, PTMaxMetatype, PTMinMetatype, PTSumMetatype, UnknownMetatype]


@PT_PRUNING_OPERATOR_METATYPES.register("reshape")
class PTReshape(ReshapePruningOp, PTPruner):
    subtypes = [PTReshapeMetatype]


@PT_PRUNING_OPERATOR_METATYPES.register("concat")
class PTConcatPruningOp(ConcatPruningOp, PTPruner):
    subtypes = [PTCatMetatype]


@PT_PRUNING_OPERATOR_METATYPES.register("chunk")
class PTSplitPruningOp(SplitPruningOp, PTPruner):
    subtypes = [PTSplitMetatype]


class ModelPruner(MaskPropagationAlgorithm):
    def __init__(
        self,
        model: NNCFNetwork,
        graph: NNCFGraph,
        pruning_operator_metatypes: PruningOperationsMetatypeRegistry,
        prun_type: PrunType = PrunType.FILL_ZEROS,
    ):
        super().__init__(graph, pruning_operator_metatypes, PTNNCFPruningTensorProcessor)
        self._model = model
        self._prun_type = prun_type

    def apply_mask(self):
        """
        Applying propagated masks for all nodes in topological order:
        1. running input_prune method for this node
        2. running output_prune method for this node
        """
        pruned_node_modules = []
        with torch.no_grad():
            for node in self._graph.topological_sort():
                node_cls = self.get_meta_operation_by_type_name(node.node_type)
                node_module = self._model.get_containing_module(node.node_name)
                if node_module not in pruned_node_modules:
                    node_cls.input_prune(self._model, node, self._graph, self._prun_type)
                    node_cls.output_prune(self._model, node, self._graph, self._prun_type)
                    pruned_node_modules.append(node_module)
            nncf_logger.info("Finished applying pruning masks.")

    def remove_filter_pruning_operations(self) -> None:
        """
        Remove all filter pruning operation in the model.

        :param model: Target model.
        """
        for node in self._model.get_original_graph().get_all_nodes():
            if node.node_type in ["nncf_model_input", "nncf_model_output"]:
                continue

            nncf_module = self._model.get_containing_module(node.node_name)

            if hasattr(nncf_module, "pre_ops"):
                for key in list(nncf_module.pre_ops.keys()):
                    op = nncf_module.get_pre_op(key)
                    if isinstance(op.op, FilterPruningMask):
                        nncf_module.remove_pre_forward_operation(key)

            if hasattr(nncf_module, "post_ops"):
                for key in list(nncf_module.post_ops.keys()):
                    op = nncf_module.post_ops(key)
                    if isinstance(op.op, FilterPruningMask):
                        nncf_module.remove_post_forward_operation(key)

    def prune_model(self):
        """
        Model pruner work in two stages:
        1. Mask propagation: propagate pruning masks through the graph.
        2. Applying calculated masks.
        3. Remove filter pruning operations.
        """
        nncf_logger.info("Start pruning model")
        self.mask_propagation()
        self.apply_mask()
        self.remove_filter_pruning_operations()
        nncf_logger.info("Finished pruning model")<|MERGE_RESOLUTION|>--- conflicted
+++ resolved
@@ -21,7 +21,6 @@
 from nncf.common.graph.operator_metatypes import UnknownMetatype
 from nncf.common.logging import nncf_logger
 from nncf.common.pruning.mask_propagation import MaskPropagationAlgorithm
-<<<<<<< HEAD
 from nncf.common.pruning.operations import BatchNormPruningOp
 from nncf.common.pruning.operations import ConcatPruningOp
 from nncf.common.pruning.operations import ConvolutionPruningOp
@@ -36,78 +35,12 @@
 from nncf.common.pruning.operations import SplitPruningOp
 from nncf.common.pruning.operations import StopMaskForwardPruningOp
 from nncf.common.pruning.operations import TransposeConvolutionPruningOp
-=======
-from nncf.common.pruning.utils import get_input_masks
-from nncf.torch.graph.operator_metatypes import (
-    PTAddMetatype,
-    PTAvgPool2dMetatype,
-    PTAvgPool3dMetatype,
-    PTBatchNormMetatype,
-    PTCatMetatype,
-    PTConv1dMetatype,
-    PTConv2dMetatype,
-    PTConv3dMetatype,
-    PTConvTranspose1dMetatype,
-    PTConvTranspose2dMetatype,
-    PTConvTranspose3dMetatype,
-    PTDivMetatype,
-    PTDropoutMetatype,
-    PTELUMetatype,
-    PTRELU6Metatype,
-    PTGELUMetatype,
-    PTGroupNormMetatype,
-    PTLayerNormMetatype,
-    PTHardTanhMetatype,
-    PTHardSwishMetatype,
-    PTHardSigmoidMetatype,
-    PTInputNoopMetatype,
-    PTInterpolateMetatype,
-    PTLinearMetatype,
-    PTMatMulMetatype,
-    PTMaxMetatype,
-    PTMaxPool2dMetatype,
-    PTMaxPool3dMetatype,
-    PTMeanMetatype,
-    PTMinMetatype,
-    PTMulMetatype,
-    PTNoopMetatype,
-    PTOutputNoopMetatype,
-    PTPowerMetatype,
-    PTPRELUMetatype,
-    PTLeakyRELUMetatype,
-    PTRELUMetatype,
-    PTSigmoidMetatype,
-    PTSILUMetatype,
-    PTSoftmaxMetatype,
-    PTSplitMetatype,
-    PTSubMetatype,
-    PTSumMetatype,
-    PTTanhMetatype,
-    PTReshapeMetatype
-)
-from nncf.common.pruning.operations import (
-    InputPruningOp,
-    OutputPruningOp,
-    IdentityMaskForwardPruningOp,
-    ConvolutionPruningOp,
-    TransposeConvolutionPruningOp,
-    BatchNormPruningOp,
-    LinearPruningOp,
-    GroupNormPruningOp,
-    LayerNormPruningOp,
-    ConcatPruningOp,
-    ElementwisePruningOp,
-    ReshapePruningOp,
-    StopMaskForwardPruningOp,
-    SplitPruningOp
-)
-
->>>>>>> 7bad8e99
 from nncf.common.pruning.utils import PruningOperationsMetatypeRegistry
 from nncf.common.pruning.utils import get_input_masks
 from nncf.common.pruning.utils import is_prunable_depthwise_conv
 from nncf.torch.graph.operator_metatypes import PTAddMetatype
 from nncf.torch.graph.operator_metatypes import PTAvgPool2dMetatype
+from nncf.torch.graph.operator_metatypes import PTAvgPool3dMetatype
 from nncf.torch.graph.operator_metatypes import PTBatchNormMetatype
 from nncf.torch.graph.operator_metatypes import PTCatMetatype
 from nncf.torch.graph.operator_metatypes import PTConv1dMetatype
@@ -132,6 +65,7 @@
 from nncf.torch.graph.operator_metatypes import PTMatMulMetatype
 from nncf.torch.graph.operator_metatypes import PTMaxMetatype
 from nncf.torch.graph.operator_metatypes import PTMaxPool2dMetatype
+from nncf.torch.graph.operator_metatypes import PTMaxPool3dMetatype
 from nncf.torch.graph.operator_metatypes import PTMeanMetatype
 from nncf.torch.graph.operator_metatypes import PTMinMetatype
 from nncf.torch.graph.operator_metatypes import PTMulMetatype
@@ -221,7 +155,6 @@
 
 @PT_PRUNING_OPERATOR_METATYPES.register("identity_mask_propagation")
 class PTIdentityMaskForwardPruningOp(IdentityMaskForwardPruningOp, PTPruner):
-<<<<<<< HEAD
     subtypes = [
         PTHardTanhMetatype,
         PTTanhMetatype,
@@ -235,6 +168,8 @@
         PTSoftmaxMetatype,
         PTAvgPool2dMetatype,
         PTMaxPool2dMetatype,
+        PTAvgPool3dMetatype,
+        PTMaxPool3dMetatype,
         PTDropoutMetatype,
         PTSILUMetatype,
         PTPowerMetatype,
@@ -247,17 +182,6 @@
 
 
 @PT_PRUNING_OPERATOR_METATYPES.register("convolution")
-=======
-    subtypes = [PTHardTanhMetatype, PTTanhMetatype, PTRELUMetatype, PTRELU6Metatype, PTLeakyRELUMetatype,
-                PTPRELUMetatype, PTELUMetatype, PTGELUMetatype, PTSigmoidMetatype, PTSoftmaxMetatype,
-                PTAvgPool2dMetatype, PTMaxPool2dMetatype, PTAvgPool3dMetatype, PTMaxPool3dMetatype,
-                PTDropoutMetatype, PTSILUMetatype, PTPowerMetatype,
-                PTHardSwishMetatype, PTHardSigmoidMetatype, PTNoopMetatype, PTInterpolateMetatype]
-    additional_types = ['h_sigmoid', 'h_swish', 'RELU']
-
-
-@PT_PRUNING_OPERATOR_METATYPES.register('convolution')
->>>>>>> 7bad8e99
 class PTConvolutionPruningOp(ConvolutionPruningOp, PTPruner):
     subtypes = [PTConv1dMetatype, PTConv2dMetatype, PTConv3dMetatype]
 
