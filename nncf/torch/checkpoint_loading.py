# Copyright (c) 2023 Intel Corporation
# Licensed under the Apache License, Version 2.0 (the "License");
# you may not use this file except in compliance with the License.
# You may obtain a copy of the License at
#      http://www.apache.org/licenses/LICENSE-2.0
# Unless required by applicable law or agreed to in writing, software
# distributed under the License is distributed on an "AS IS" BASIS,
# WITHOUT WARRANTIES OR CONDITIONS OF ANY KIND, either express or implied.
# See the License for the specific language governing permissions and
# limitations under the License.
import re
from enum import Enum
from typing import Dict, List, Set, Tuple

import torch

from nncf.common.deprecation import warning_deprecated
from nncf.common.logging import nncf_logger
from nncf.common.utils.api_marker import api


@api(canonical_alias="nncf.torch.load_state")
def load_state(
    model: torch.nn.Module, state_dict_to_load: dict, is_resume: bool = False, keys_to_ignore: List[str] = None
) -> int:
    """
    Used to load a checkpoint containing a compressed model into an NNCFNetwork object, but can
    be used for any PyTorch module as well. Will do matching of state_dict_to_load parameters to
    the model's state_dict parameters while discarding irrelevant prefixes added during wrapping
    in NNCFNetwork or DataParallel/DistributedDataParallel objects, and load the matched parameters
    from the state_dict_to_load into the model's state dict.
    :param model: The target module for the state_dict_to_load to be loaded to.
    :param state_dict_to_load: A state dict containing the parameters to be loaded into the model.
    :param is_resume: Determines the behavior when the function cannot do a successful parameter match
    when loading. If True, the function will raise an exception if it cannot match the state_dict_to_load
    parameters to the model's parameters (i.e. if some parameters required by model are missing in
    state_dict_to_load, or if state_dict_to_load has parameters that could not be matched to model parameters,
    or if the shape of parameters is not matching). If False, the exception won't be raised.
    Usually is_resume is specified as False when loading uncompressed model's weights into the model with
    compression algorithms already applied, and as True when loading a compressed model's weights into the model
    with compression algorithms applied to evaluate the model.
    :param keys_to_ignore: A list of parameter names that should be skipped from matching process.
    :return: The number of state_dict_to_load entries successfully matched and loaded into model.
    """

    model_state_dict = model.state_dict()

    from nncf.torch.utils import maybe_convert_legacy_names_in_model_state  # pylint: disable=cyclic-import

    maybe_convert_legacy_names_in_model_state(state_dict_to_load)
    key_matcher = KeyMatcher(is_resume, state_dict_to_load, model_state_dict, keys_to_ignore)
    new_dict = key_matcher.run()
    num_loaded_params = len(new_dict)
    key_matcher.handle_problematic_keys()
    nncf_logger.info(f"Loaded {num_loaded_params}/{len(model_state_dict.items())} parameters")

    model.load_state_dict(new_dict, strict=False)
    return num_loaded_params


class ParametersRegistry:
    """
    Provides an interface to register parameters and get access to all of them.
    """

    def __init__(self):
        self._parameters_names = set()

    def register(self, parameter_name: str):
        self._parameters_names.add(parameter_name)

    def get_parameters_names(self) -> Set[str]:
        return self._parameters_names


# If optional parameter is missed in a checkpoint, it can be loaded without an error in a strict mode.
# New parameters can be introduced for the model without breaking backward compatibility with old checkpoint.
OPTIONAL_PARAMETERS_REGISTRY = ParametersRegistry()


class ProcessedKeyStatus(Enum):
    """Status of matching checkpoint key with model keys"""

    MATCHED = "Matched"
    MISSING = "Missing"
    UNEXPECTED = "Unexpected"
    SIZE_MISMATCHED = "Size mismatched"
    SKIPPED = "Skipped"


class ProcessedKeys:
    """Contains checkpoint keys with their status of matching with model keys"""

    def __init__(self):
        self._keys = {}  # type: Dict[ProcessedKeyStatus, Set[str]]
        for key_status in ProcessedKeyStatus:
            self._keys[key_status] = set()

    def add_key(self, key: str, status: ProcessedKeyStatus):
        self._keys[status].add(key)

    def extend_keys(self, keys: List[str], status: ProcessedKeyStatus):
        self._keys[status].update(keys)

    def add_skipped_and_missing_keys(self, model_state_dict: Dict[str, torch.Tensor]):
        all_processed_keys = []
        optional_param_names = OPTIONAL_PARAMETERS_REGISTRY.get_parameters_names()
        params_to_skip = tuple("." + name for name in optional_param_names)
        for keys in self._keys.values():
            all_processed_keys.extend(keys)

        for key in model_state_dict.keys():
            if key not in all_processed_keys:
                if key.endswith(params_to_skip) or key in optional_param_names:
                    self.add_key(key, ProcessedKeyStatus.SKIPPED)
                    nncf_logger.warning(f"The optional parameter {key} is missing in the loaded state.")
                else:
                    self.add_key(key, ProcessedKeyStatus.MISSING)

    def handle_problematic(self, is_resume: bool, are_all_loaded_params_matched: bool):
        """
        Reports about errors during the matching state_dict_to_load parameters to the model's state_dict ones.
        It raises an error if is_resume is True or prints warning when it's False. The report happens if
        state_dict_to_load has parameters that could not be matched to model parameters or if the shape of parameters is
        not matching. If some parameters required by model are missing in state_dict_to_load reporting occurs for
        non optional parameters only or when not all parameters from state_dict_to_load match.
        :param is_resume: Determines the behavior when the function cannot do a successful parameter match when loading.
        :param are_all_loaded_params_matched: whether all parameters to load match with model parameters
        """
        error_msgs = []

        def add_error_msg(name, keys_):
            error_msgs.insert(0, "{} key(s):\n{}. ".format(name, ",\n".join('\t\t"{}"'.format(k) for k in keys_)))

        for key_status, keys in self._keys.items():
            is_missing = key_status == ProcessedKeyStatus.MISSING
            erroneous = key_status in (ProcessedKeyStatus.SIZE_MISMATCHED, ProcessedKeyStatus.UNEXPECTED)
            if keys and (erroneous or is_missing and (is_resume or not are_all_loaded_params_matched)):
                add_error_msg(key_status.value, keys)
        if error_msgs:
            error_msg = "Error(s) when loading model parameters:\n\t{}".format("\n\t".join(error_msgs))
            if is_resume:
                raise RuntimeError(error_msg)
            nncf_logger.error(error_msg)


class NormalizedKeys:
    """
    Contains normalized form of parameters. It helps to discard irrelevant prefixes added during wrapping in
    NNCFNetwork or DataParallel/DistributedDataParallel objects, to handle legacy parameters' names and to match
    unified compression parameters from the separate ones.
    """

    def __init__(self, keys: List[str], keys_to_ignore: List[str]):
        self._unique_normalized_key_vs_orig_key_map = {}
        self.is_unified_group_detected = False
        unique_clipped_key_vs_orig_key_map, ignored_keys = self._clip_keys_without_collisions(keys, keys_to_ignore)
        self.ignored_orig_keys = ignored_keys
        ignored_keys = self._normalize_keys_without_collisions(unique_clipped_key_vs_orig_key_map, keys_to_ignore)
        self.ignored_orig_keys.extend(ignored_keys)

    def __contains__(self, key: str):
        return key in self._unique_normalized_key_vs_orig_key_map

    def __iter__(self):
        return iter(self._unique_normalized_key_vs_orig_key_map)

    def get_orig_key(self, normalized_key: str):
        return self._unique_normalized_key_vs_orig_key_map[normalized_key]

    def _normalize_keys_without_collisions(
        self, unique_clipped_key_vs_orig_key_map: Dict[str, str], keys_to_ignore: List[str]
    ) -> List[str]:
        ignored_keys = []
        normalized_key_vs_clipped_key_list_map = {}
        for clipped_key in unique_clipped_key_vs_orig_key_map:
            replaced_keys = self._key_replacer(clipped_key)
            if len(replaced_keys) > 1:
                self.is_unified_group_detected = True

            for replaced_key in replaced_keys:
                if replaced_key in keys_to_ignore:
                    orig_key = unique_clipped_key_vs_orig_key_map[clipped_key]
                    ignored_keys.append(orig_key)
                    continue
                if replaced_key in normalized_key_vs_clipped_key_list_map:
                    normalized_key_vs_clipped_key_list_map[replaced_key].append(clipped_key)
                else:
                    normalized_key_vs_clipped_key_list_map[replaced_key] = [clipped_key]
        # keep clipped keys if their normalization led to a collisions
        for normalized_key, value in normalized_key_vs_clipped_key_list_map.items():
            list_clipped_keys = value
            if len(list_clipped_keys) == 1:
                clipped_key = list_clipped_keys[0]
                orig_key = unique_clipped_key_vs_orig_key_map[clipped_key]
                self._unique_normalized_key_vs_orig_key_map[normalized_key] = orig_key
            else:
                for clipped_key in list_clipped_keys:
                    orig_key = unique_clipped_key_vs_orig_key_map[clipped_key]
                    self._unique_normalized_key_vs_orig_key_map[clipped_key] = orig_key
        return ignored_keys

    @staticmethod
    def _clip_keys_without_collisions(keys: List[str], keys_to_ignore: List[str]) -> Tuple[Dict[str, str], List[str]]:
        clipped_key_vs_orig_key_list_map = {}
        ignored_keys = []
        for orig_key in keys:
            clipped_key = NormalizedKeys._key_clipper(orig_key)
            if clipped_key in keys_to_ignore:
                ignored_keys.append(orig_key)
                continue
            if clipped_key in clipped_key_vs_orig_key_list_map:
                clipped_key_vs_orig_key_list_map[clipped_key].append(orig_key)
            else:
                clipped_key_vs_orig_key_list_map[clipped_key] = [orig_key]
        # keep original keys if their clipping led to a collisions
        unique_clipped_key_vs_orig_key_map = {}
        for clipped_key, val in clipped_key_vs_orig_key_list_map.items():
            list_orig_keys = val
            if len(list_orig_keys) == 1:
                unique_clipped_key_vs_orig_key_map[clipped_key] = list_orig_keys[0]
            else:
                for orig_key in list_orig_keys:
                    unique_clipped_key_vs_orig_key_map[orig_key] = orig_key
        return unique_clipped_key_vs_orig_key_map, ignored_keys

    @staticmethod
    def _key_clipper(key: str) -> str:
        new_key = key

        clip_patterns = ["module.", "|OUTPUT", "|INPUT"]
        for pattern in clip_patterns:
            new_key = new_key.replace(pattern, "")
        return new_key

    def _key_replacer(self, key: str) -> List[str]:
        new_key = key

        match = re.search("(pre_ops|post_ops)\\.(\\d+?)\\.op", key)
        new_key = new_key if not match else new_key.replace(match.group(), "operation")
        result = self._split_unified_parameters(new_key)
        if len(result) > 1:
            self.is_unified_group_detected = True
        return result

    @staticmethod
    def _split_unified_parameters(new_key: str) -> List[str]:
        """covers unified activation quantizers case, e.g.
            external_quantizers.RELU_0;RELU_1;RELU_2.op
        Result of this function is full names of individual parameters:
            external_quantizers.RELU_2.op
            external_quantizers.RELU_1.op
            external_quantizers.RELU_0.op
        It's utilized to match parameters from checkpoints without unified operations to not start training
        compression from scratch, but instead initialize group of parameters by one of the matched individual one.
        Returns original key if there's no ';' and operation doesn't start with EXTERNAL_QUANTIZERS_STORAGE_NAME
        """
        result = [new_key]
<<<<<<< HEAD
        from nncf.torch.quantization.external_quantizer import CURRENT_EXTERNAL_QUANTIZERS_STORAGE_PREFIX
=======
        from nncf.torch.nncf_network import EXTERNAL_QUANTIZERS_STORAGE_PREFIX  # pylint: disable=cyclic-import
>>>>>>> b16d4a1c

        if ";" in new_key and new_key.startswith(EXTERNAL_QUANTIZERS_STORAGE_PREFIX):
            group_of_keys = new_key.split(";")
            last_key = group_of_keys[-1]
            common_op = last_key.split(".")[-1]
            result = [group_of_keys[0] + "." + common_op, EXTERNAL_QUANTIZERS_STORAGE_PREFIX + "." + last_key]
            for key in group_of_keys[1:-1]:
                result.append(EXTERNAL_QUANTIZERS_STORAGE_PREFIX + "." + key + "." + common_op)
        return result

<<<<<<< HEAD
    @staticmethod
    def _replace_legacy_act_quantizer_storage_name(checkpoint_key: str) -> Tuple[str, bool]:
        did_replace = False
        splits = checkpoint_key.split(".")
        from nncf.torch.quantization.external_quantizer import CURRENT_EXTERNAL_QUANTIZERS_STORAGE_PREFIX
        from nncf.torch.quantization.external_quantizer import LEGACY_EXTERNAL_QUANTIZERS_STORAGE_PREFIX

        if splits[0] == LEGACY_EXTERNAL_QUANTIZERS_STORAGE_PREFIX:
            did_replace = True
            splits[0] = CURRENT_EXTERNAL_QUANTIZERS_STORAGE_PREFIX
        reconstructed_key = ".".join(splits)
        return reconstructed_key, did_replace

=======
>>>>>>> b16d4a1c

class KeyMatcher:
    """
    Matches state_dict_to_load parameters to the model's state_dict parameters while discarding irrelevant prefixes
    added during wrapping in NNCFNetwork or DataParallel/DistributedDataParallel objects, skipping registered optional
    parameters, handling legacy parameters' names, ignoring the order of pre/post operations, matching unified
    compression parameters from the separate ones and forms the model state dict with matched parameters.
    """

    def __init__(
        self,
        is_resume: bool,
        state_dict_to_load: Dict[str, torch.Tensor],
        model_state_dict: Dict[str, torch.Tensor],
        ignored_keys: List[str] = None,
    ):
        """
        :param state_dict_to_load: A state dict containing the parameters to be loaded into the model.
        :param ignored_keys: list of parameters to skip from matching process on loading.
        """
        self._is_resume = is_resume
        self.state_dict_to_load = state_dict_to_load

        self.model_state_dict = model_state_dict
        self._processed_keys = ProcessedKeys()
        self._new_dict = {}
        self._num_params_to_load = len(state_dict_to_load.items())
        self.ignored_keys = ignored_keys if ignored_keys else []

    def run(self) -> Dict[str, torch.Tensor]:
        """
        :return: the model state dict with matched parameters
        """
        normalized_model_keys = NormalizedKeys(list(self.model_state_dict.keys()), keys_to_ignore=self.ignored_keys)
        normalized_keys_to_load = NormalizedKeys(list(self.state_dict_to_load.keys()), keys_to_ignore=self.ignored_keys)

        has_version_agnostic_names = False
        cross_match_key_map = self._cross_match_version_agnostic_names(
            list(normalized_keys_to_load), list(normalized_model_keys)
        )

        for matched_checkpoint_key, matched_model_key in cross_match_key_map.items():
            if matched_checkpoint_key != matched_model_key:
                has_version_agnostic_names = True

        if has_version_agnostic_names:
            warning_deprecated(
                "Legacy NNCF-enabled .pth checkpoint has been loaded! "
                "The version-agnostic `RELU` operator name entries in the state dict "
                "have been deprecated. "
                "The loader will try to match these entries to the corresponding `relu` and `relu_` op "
                "names. The newly exported checkpoints will be adjusted to the new format."
            )

<<<<<<< HEAD
        if normalized_keys_to_load.has_legacy_storage_keys:
            from nncf.torch.quantization.external_quantizer import CURRENT_EXTERNAL_QUANTIZERS_STORAGE_PREFIX
            from nncf.torch.quantization.external_quantizer import LEGACY_EXTERNAL_QUANTIZERS_STORAGE_PREFIX

            warning_deprecated(
                f"Legacy NNCF-enabled .pth checkpoint has been loaded! "
                f"The {LEGACY_EXTERNAL_QUANTIZERS_STORAGE_PREFIX} storage key is replaced with "
                f"{CURRENT_EXTERNAL_QUANTIZERS_STORAGE_PREFIX} in newer versions of NNCF, and support "
                f"for the legacy storage key will be dropped in a future release. "
                f"This checkpoint will be loaded; update your checkpoint file by saving this model's"
                f"checkpoint file again."
            )

=======
>>>>>>> b16d4a1c
        if normalized_model_keys.is_unified_group_detected and not normalized_keys_to_load.is_unified_group_detected:
            nncf_logger.warning(
                "Unified parameters are detected in the compressed model, but all parameters are independent "
                "and separate in the loading checkpoint. The unified parameters will be initialized by one of"
                "the corresponding separate parameter in the checkpoint. That may slightly degrade the "
                "accuracy, but should allow to not start training compression from scratch with unified "
                "params."
            )
        ignored_keys = normalized_model_keys.ignored_orig_keys + normalized_keys_to_load.ignored_orig_keys
        self._processed_keys.extend_keys(ignored_keys, ProcessedKeyStatus.SKIPPED)
        if ignored_keys:
            ignored_keys_str = "\n".join(set(ignored_keys))
            nncf_logger.warning(
                f"Following parameters were skipped from matching checkpoint's keys:\n{ignored_keys_str}"
            )

        loaded_prefixless_keys = False
        for normalized_key_to_load in normalized_keys_to_load:
            key_to_load = normalized_keys_to_load.get_orig_key(normalized_key_to_load)
            normalized_key_to_load = cross_match_key_map.get(normalized_key_to_load, normalized_key_to_load)
            if normalized_key_to_load in normalized_model_keys:
                model_key = normalized_model_keys.get_orig_key(normalized_key_to_load)
                if "_nncf." + key_to_load == model_key:
                    loaded_prefixless_keys = True
                value_to_load = self.state_dict_to_load[key_to_load]
                size_of_value_to_load = value_to_load.size()
                size_of_model_value = self.model_state_dict[model_key].size()
                if size_of_value_to_load == size_of_model_value:
                    self._new_dict[model_key] = value_to_load
                    self._processed_keys.add_key(model_key, ProcessedKeyStatus.MATCHED)
                else:
                    nncf_logger.warning(
                        f"Different size of value of '{model_key}' "
                        f"in resuming dictionary ({size_of_value_to_load}) and in model ({size_of_model_value})"
                    )
                    self._processed_keys.add_key(model_key, ProcessedKeyStatus.SIZE_MISMATCHED)
            else:
                self._processed_keys.add_key(key_to_load, ProcessedKeyStatus.UNEXPECTED)
        self._processed_keys.add_skipped_and_missing_keys(self.model_state_dict)
        if loaded_prefixless_keys:
            warning_deprecated(
                "Legacy NNCF-enabled .pth checkpoint has been loaded! "
                'Some storage keys in the loaded checkpoint should now have a "_nncf." prefix,'
                "support for the legacy storage key will be dropped in a future release. "
                "This checkpoint will be loaded; update your checkpoint file by saving this model's"
                "checkpoint file again."
            )
        return self._new_dict

    @staticmethod
    def _cross_match_version_agnostic_names(
        normalized_keys_to_load: List[str], normalized_model_keys: List[str]
    ) -> Dict[str, str]:
        """
        Handles the situation where the normalized_keys_to_load contain legacy version-agnostic names
        of operations, such as `RELU`.

        :param normalized_keys_to_load: A list of keys in the checkpoint, potentially with version-agnostic names
        :param normalized_model_keys: A list of keys in the model, without version-agnostic names.
        :return: A mapping of the checkpoint key to a model key that matches version-agnostic names with their
            torch-specific counterparts.
        """
        version_agnostic_to_specific_names = {"RELU": {"relu", "relu_"}}
        retval = {}
        processed_keys_to_load = normalized_keys_to_load

        for model_key in normalized_model_keys:
            for agnostic_op_name, specific_op_name_set in version_agnostic_to_specific_names.items():
                matches_for_curr_agnostic_op_name = []
                has_specific_op_name = False
                for specific_op_name in specific_op_name_set:
                    # Have to take care not to replace the matches to the class names
                    # The op names in existing checkpoint can only appear in external quantizers,
                    # i.e. external_quantizers.ResNet/ReLU[relu]/relu_0.signed_tensor, so composing a regex to match
                    # for that
                    slash_split_str = model_key.split("/")
                    last_portion = slash_split_str[-1]
                    if specific_op_name in last_portion:
                        last_portion = last_portion.replace(specific_op_name, agnostic_op_name, 1)
                        has_specific_op_name = True
                    slash_split_str[-1] = last_portion
                    agnostic_version_of_model_key = "/".join(slash_split_str)
                    processed_agnostic_version_of_model_key = agnostic_version_of_model_key
                    if processed_agnostic_version_of_model_key in processed_keys_to_load:
                        idx = processed_keys_to_load.index(processed_agnostic_version_of_model_key)
                        matches_for_curr_agnostic_op_name.append(normalized_keys_to_load[idx])

                if not has_specific_op_name:
                    if matches_for_curr_agnostic_op_name:
                        checkpoint_matched_key = next(iter(matches_for_curr_agnostic_op_name))
                        retval[checkpoint_matched_key] = model_key
                elif len(matches_for_curr_agnostic_op_name) == 1:
                    checkpoint_matched_key = next(iter(matches_for_curr_agnostic_op_name))
                    retval[checkpoint_matched_key] = model_key
                elif len(matches_for_curr_agnostic_op_name) == 0:
                    nncf_logger.debug(f"Failed to match a version-specific key: {model_key}")
                elif len(matches_for_curr_agnostic_op_name) > 1:
                    nncf_logger.debug(
                        f"More than one match for the version specific key: {model_key}\n"
                        f"Matches:\n"
                        f"{', '.join(matches_for_curr_agnostic_op_name)}"
                    )

        return retval

    def handle_problematic_keys(self):
        """
        Reports about errors during the matching state_dict_to_load parameters to the model's state_dict ones.
        """
        num_matched_params = len(self._new_dict)
        self._processed_keys.handle_problematic(self._is_resume, num_matched_params == self._num_params_to_load)<|MERGE_RESOLUTION|>--- conflicted
+++ resolved
@@ -256,11 +256,7 @@
         Returns original key if there's no ';' and operation doesn't start with EXTERNAL_QUANTIZERS_STORAGE_NAME
         """
         result = [new_key]
-<<<<<<< HEAD
-        from nncf.torch.quantization.external_quantizer import CURRENT_EXTERNAL_QUANTIZERS_STORAGE_PREFIX
-=======
-        from nncf.torch.nncf_network import EXTERNAL_QUANTIZERS_STORAGE_PREFIX  # pylint: disable=cyclic-import
->>>>>>> b16d4a1c
+        from nncf.torch.quantization.external_quantizer import EXTERNAL_QUANTIZERS_STORAGE_PREFIX
 
         if ";" in new_key and new_key.startswith(EXTERNAL_QUANTIZERS_STORAGE_PREFIX):
             group_of_keys = new_key.split(";")
@@ -271,22 +267,6 @@
                 result.append(EXTERNAL_QUANTIZERS_STORAGE_PREFIX + "." + key + "." + common_op)
         return result
 
-<<<<<<< HEAD
-    @staticmethod
-    def _replace_legacy_act_quantizer_storage_name(checkpoint_key: str) -> Tuple[str, bool]:
-        did_replace = False
-        splits = checkpoint_key.split(".")
-        from nncf.torch.quantization.external_quantizer import CURRENT_EXTERNAL_QUANTIZERS_STORAGE_PREFIX
-        from nncf.torch.quantization.external_quantizer import LEGACY_EXTERNAL_QUANTIZERS_STORAGE_PREFIX
-
-        if splits[0] == LEGACY_EXTERNAL_QUANTIZERS_STORAGE_PREFIX:
-            did_replace = True
-            splits[0] = CURRENT_EXTERNAL_QUANTIZERS_STORAGE_PREFIX
-        reconstructed_key = ".".join(splits)
-        return reconstructed_key, did_replace
-
-=======
->>>>>>> b16d4a1c
 
 class KeyMatcher:
     """
@@ -341,22 +321,6 @@
                 "names. The newly exported checkpoints will be adjusted to the new format."
             )
 
-<<<<<<< HEAD
-        if normalized_keys_to_load.has_legacy_storage_keys:
-            from nncf.torch.quantization.external_quantizer import CURRENT_EXTERNAL_QUANTIZERS_STORAGE_PREFIX
-            from nncf.torch.quantization.external_quantizer import LEGACY_EXTERNAL_QUANTIZERS_STORAGE_PREFIX
-
-            warning_deprecated(
-                f"Legacy NNCF-enabled .pth checkpoint has been loaded! "
-                f"The {LEGACY_EXTERNAL_QUANTIZERS_STORAGE_PREFIX} storage key is replaced with "
-                f"{CURRENT_EXTERNAL_QUANTIZERS_STORAGE_PREFIX} in newer versions of NNCF, and support "
-                f"for the legacy storage key will be dropped in a future release. "
-                f"This checkpoint will be loaded; update your checkpoint file by saving this model's"
-                f"checkpoint file again."
-            )
-
-=======
->>>>>>> b16d4a1c
         if normalized_model_keys.is_unified_group_detected and not normalized_keys_to_load.is_unified_group_detected:
             nncf_logger.warning(
                 "Unified parameters are detected in the compressed model, but all parameters are independent "
