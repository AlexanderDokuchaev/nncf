# Copyright (c) 2023 Intel Corporation
# Licensed under the Apache License, Version 2.0 (the "License");
# you may not use this file except in compliance with the License.
# You may obtain a copy of the License at
#      http://www.apache.org/licenses/LICENSE-2.0
# Unless required by applicable law or agreed to in writing, software
# distributed under the License is distributed on an "AS IS" BASIS,
# WITHOUT WARRANTIES OR CONDITIONS OF ANY KIND, either express or implied.
# See the License for the specific language governing permissions and
# limitations under the License.


from typing import Dict, List, Optional, Type, TypeVar

from nncf.common.graph.definitions import NNCFGraphNodeType
from nncf.common.graph.layer_attributes import BaseLayerAttributes
from nncf.common.graph.layer_attributes import ConvolutionLayerAttributes
from nncf.common.graph.operator_metatypes import INPUT_NOOP_METATYPES
from nncf.common.graph.operator_metatypes import NOOP_METATYPES
from nncf.common.graph.operator_metatypes import OUTPUT_NOOP_METATYPES
from nncf.common.graph.operator_metatypes import OperatorMetatype
from nncf.common.graph.operator_metatypes import OperatorMetatypeRegistry
from nncf.common.hardware.opset import HWConfigOpName
from nncf.torch.dynamic_graph.graph import DynamicGraph
from nncf.torch.dynamic_graph.structs import NamespaceTarget

ModuleAttributes = TypeVar("ModuleAttributes", bound=BaseLayerAttributes)

PT_OPERATOR_METATYPES = OperatorMetatypeRegistry("operator_metatypes")


class PTOperatorMetatype(OperatorMetatype):
    """
    Base class for grouping PyTorch operators based on their semantic meaning.
    Each derived class represents a single semantic group - for example, AddMetatype would
    group together '__iadd__', '__add__' and '__radd__' operations which all define nodewise
    tensor addition.
    Derived classes also specify which PyTorch functions in which modules should be patched
    so that the entire group of operations is visible in the internal graph.
    Grouping also allows efficient application of HW specifics to compression of
    certain operation groups.

    :param external_op_names: Names of functions registered as operators via @register_operator to be associated
    with this metatype.
    :param module_to_function_names: Names of functions from 'torch.nn.function', 'torch.tensor' and 'torch' modules
    respectively, which are associated with this metatype.
    :param subtypes: List of subtypes of PyTorch operator.
    """

    external_op_names: List[str] = []

    module_to_function_names: Dict[NamespaceTarget, List[str]] = {
        NamespaceTarget.TORCH_NN_FUNCTIONAL: [],
        NamespaceTarget.TORCH_TENSOR: [],
        NamespaceTarget.TORCH: [],
    }

    subtypes: List[Type["PTOperatorMetatype"]] = []

    @classmethod
    def get_subtypes(cls) -> List[Type["PTOperatorMetatype"]]:
        return cls.subtypes.copy()

    @classmethod
    def get_all_namespace_to_function_names(cls) -> Dict[NamespaceTarget, List[str]]:
        output = dict(cls.module_to_function_names)
        output[NamespaceTarget.EXTERNAL] = cls.external_op_names
        return output

    @classmethod
    def get_all_aliases(cls) -> List[str]:
        output = set()
        for _, function_names in cls.module_to_function_names.items():
            output = output.union(function_names)
        if cls.external_op_names is not None:
            output = output.union(cls.external_op_names)
        return list(output)

    @classmethod
    def determine_subtype(
        cls, layer_attributes: Optional[BaseLayerAttributes] = None, function_args=None, functions_kwargs=None
    ) -> Optional["PTOperatorSubtype"]:
        matches = []
        for subtype in cls.get_subtypes():
            if subtype.matches(layer_attributes, function_args, functions_kwargs):
                matches.append(subtype)
        assert len(matches) <= 1, "Multiple subtypes match operator call - cannot determine single subtype."
        if not matches:
            return None

        subtype = matches[0]
        nested_subtype = subtype.determine_subtype(layer_attributes, function_args, functions_kwargs)
        if nested_subtype:
            return nested_subtype
        return subtype


class PTOperatorSubtype(PTOperatorMetatype):
    """
    Exact specialization of PTOperatorMetatype that can only be determined via operator argument
    inspection or owning module attribute inspection, and that may have specialized compression method
    configuration other than the one used for general operations having the type of PTOperatorMetatype.
    """

    @classmethod
    def matches(
        cls, layer_attributes: Optional[BaseLayerAttributes] = None, function_args=None, functions_kwargs=None
    ) -> bool:
        raise NotImplementedError


class PTModuleOperatorSubtype(PTOperatorSubtype):
    @classmethod
    def matches(
        cls, layer_attributes: Optional[BaseLayerAttributes] = None, function_args=None, functions_kwargs=None
    ) -> bool:
        key = DynamicGraph.IS_CALLED_INSIDE_NNCF_MODULE
        if functions_kwargs is None or key not in functions_kwargs:
            return False
        return functions_kwargs[key]


class PTDepthwiseConvOperatorSubtype(PTOperatorSubtype):
    @classmethod
    def matches(
        cls, layer_attributes: Optional[BaseLayerAttributes] = None, function_args=None, functions_kwargs=None
    ) -> bool:
        if not isinstance(layer_attributes, ConvolutionLayerAttributes):
            return False
        if layer_attributes.groups == layer_attributes.in_channels and layer_attributes.in_channels > 1:
            return True
        return False


@PT_OPERATOR_METATYPES.register()
@INPUT_NOOP_METATYPES.register()
class PTInputNoopMetatype(PTOperatorMetatype):
    name = "input_noop"
    external_op_names = [name, NNCFGraphNodeType.INPUT_NODE]


@PT_OPERATOR_METATYPES.register()
@OUTPUT_NOOP_METATYPES.register()
class PTOutputNoopMetatype(PTOperatorMetatype):
    name = "output_noop"
    external_op_names = [name, NNCFGraphNodeType.OUTPUT_NODE]


@PT_OPERATOR_METATYPES.register()
@NOOP_METATYPES.register()
class PTNoopMetatype(PTOperatorMetatype):
    name = "noop"
    external_op_names = [name]
    module_to_function_names = {
        NamespaceTarget.TORCH_NN_FUNCTIONAL: [],
<<<<<<< HEAD
        NamespaceTarget.TORCH_TENSOR: ["contiguous", "clone", "detach", "detach_", "to"],
        NamespaceTarget.TORCH: ["clone", "detach", "detach_"],
=======
        NamespaceTarget.TORCH_TENSOR: ["contiguous"],
        NamespaceTarget.TORCH: ["clone"],
>>>>>>> a6e4928f
    }


@PT_OPERATOR_METATYPES.register()
class PTDepthwiseConv1dSubtype(PTDepthwiseConvOperatorSubtype):
    name = "Conv1DOp"
    hw_config_name = [HWConfigOpName.DEPTHWISECONVOLUTION]
    module_to_function_names = {NamespaceTarget.TORCH_NN_FUNCTIONAL: ["conv1d"]}
    output_channel_axis = 1


@PT_OPERATOR_METATYPES.register()
class PTModuleConv1dMetatype(PTModuleOperatorSubtype):
    name = "Conv1DOp"
    hw_config_names = [HWConfigOpName.CONVOLUTION]
    module_to_function_names = {NamespaceTarget.TORCH_NN_FUNCTIONAL: ["conv1d"]}
    subtypes = [PTDepthwiseConv1dSubtype]
    output_channel_axis = 1


@PT_OPERATOR_METATYPES.register()
class PTConv1dMetatype(PTOperatorMetatype):
    name = "Conv1DOp"
    hw_config_names = [HWConfigOpName.CONVOLUTION]
    module_to_function_names = {NamespaceTarget.TORCH_NN_FUNCTIONAL: ["conv1d"]}
    subtypes = [PTModuleConv1dMetatype]
    output_channel_axis = 1


@PT_OPERATOR_METATYPES.register()
class PTDepthwiseConv2dSubtype(PTDepthwiseConvOperatorSubtype):
    name = "Conv2DOp"
    hw_config_names = [HWConfigOpName.DEPTHWISECONVOLUTION]
    module_to_function_names = {NamespaceTarget.TORCH_NN_FUNCTIONAL: ["conv2d"]}
    output_channel_axis = 1


@PT_OPERATOR_METATYPES.register()
class PTModuleConv2dMetatype(PTModuleOperatorSubtype):
    name = "Conv2DOp"
    hw_config_names = [HWConfigOpName.CONVOLUTION]
    module_to_function_names = {NamespaceTarget.TORCH_NN_FUNCTIONAL: ["conv2d"]}
    subtypes = [PTDepthwiseConv2dSubtype]
    output_channel_axis = 1


@PT_OPERATOR_METATYPES.register()
class PTConv2dMetatype(PTOperatorMetatype):
    name = "Conv2DOp"
    hw_config_names = [HWConfigOpName.CONVOLUTION]
    module_to_function_names = {NamespaceTarget.TORCH_NN_FUNCTIONAL: ["conv2d"]}
    subtypes = [PTModuleConv2dMetatype]
    output_channel_axis = 1


@PT_OPERATOR_METATYPES.register()
class PTDepthwiseConv3dSubtype(PTDepthwiseConvOperatorSubtype):
    name = "Conv3DOp"
    hw_config_names = [HWConfigOpName.DEPTHWISECONVOLUTION]
    module_to_function_names = {NamespaceTarget.TORCH_NN_FUNCTIONAL: ["conv3d"]}
    output_channel_axis = 1


@PT_OPERATOR_METATYPES.register()
class PTModuleConv3dMetatype(PTModuleOperatorSubtype):
    name = "Conv3DOp"
    hw_config_names = [HWConfigOpName.CONVOLUTION]
    module_to_function_names = {NamespaceTarget.TORCH_NN_FUNCTIONAL: ["conv3d"]}
    subtypes = [PTDepthwiseConv3dSubtype]
    output_channel_axis = 1


@PT_OPERATOR_METATYPES.register()
class PTConv3dMetatype(PTOperatorMetatype):
    name = "Conv3DOp"
    hw_config_names = [HWConfigOpName.CONVOLUTION]
    module_to_function_names = {NamespaceTarget.TORCH_NN_FUNCTIONAL: ["conv3d"]}
    subtypes = [PTModuleConv3dMetatype]
    output_channel_axis = 1


@PT_OPERATOR_METATYPES.register()
class PTModuleConvTranspose1dMetatype(PTModuleOperatorSubtype):
    name = "ConvTranspose1DOp"
    hw_config_names = [HWConfigOpName.CONVOLUTION]
    module_to_function_names = {NamespaceTarget.TORCH_NN_FUNCTIONAL: ["conv_transpose1d"]}
    output_channel_axis = 1


@PT_OPERATOR_METATYPES.register()
class PTConvTranspose1dMetatype(PTOperatorMetatype):
    name = "ConvTranspose1DOp"
    hw_config_names = [HWConfigOpName.CONVOLUTION]
    module_to_function_names = {NamespaceTarget.TORCH_NN_FUNCTIONAL: ["conv_transpose1d"]}
    subtypes = [PTModuleConvTranspose1dMetatype]
    output_channel_axis = 1


@PT_OPERATOR_METATYPES.register()
class PTModuleConvTranspose2dMetatype(PTModuleOperatorSubtype):
    name = "ConvTranspose2DOp"
    hw_config_names = [HWConfigOpName.CONVOLUTION]
    module_to_function_names = {NamespaceTarget.TORCH_NN_FUNCTIONAL: ["conv_transpose2d"]}
    output_channel_axis = 1


@PT_OPERATOR_METATYPES.register()
class PTConvTranspose2dMetatype(PTOperatorMetatype):
    name = "ConvTranspose2DOp"
    hw_config_names = [HWConfigOpName.CONVOLUTION]
    module_to_function_names = {NamespaceTarget.TORCH_NN_FUNCTIONAL: ["conv_transpose2d"]}
    subtypes = [PTModuleConvTranspose2dMetatype]
    output_channel_axis = 1


@PT_OPERATOR_METATYPES.register()
class PTModuleConvTranspose3dMetatype(PTModuleOperatorSubtype):
    name = "ConvTranspose3DOp"
    hw_config_names = [HWConfigOpName.CONVOLUTION]
    module_to_function_names = {NamespaceTarget.TORCH_NN_FUNCTIONAL: ["conv_transpose3d"]}
    output_channel_axis = 1


@PT_OPERATOR_METATYPES.register()
class PTConvTranspose3dMetatype(PTOperatorMetatype):
    name = "ConvTranspose3DOp"
    hw_config_names = [HWConfigOpName.CONVOLUTION]
    module_to_function_names = {NamespaceTarget.TORCH_NN_FUNCTIONAL: ["conv_transpose3d"]}
    subtypes = [PTModuleConvTranspose3dMetatype]
    output_channel_axis = 1


@PT_OPERATOR_METATYPES.register()
class PTModuleDeformConv2dMetatype(PTModuleOperatorSubtype):
    name = "DeformConv2dOp"
    module_to_function_names = {NamespaceTarget.TORCH_NN_FUNCTIONAL: ["deform_conv2d"]}


@PT_OPERATOR_METATYPES.register()
class PTDeformConv2dMetatype(PTOperatorMetatype):
    name = "DeformConv2dOp"
    module_to_function_names = {NamespaceTarget.TORCH_NN_FUNCTIONAL: ["deform_conv2d"]}
    subtypes = [PTModuleDeformConv2dMetatype]


@PT_OPERATOR_METATYPES.register()
class PTModuleLinearMetatype(PTModuleOperatorSubtype):
    name = "LinearOp"
    module_to_function_names = {NamespaceTarget.TORCH_NN_FUNCTIONAL: ["linear"], NamespaceTarget.TORCH: ["addmm"]}
    hw_config_names = [HWConfigOpName.MATMUL]
    output_channel_axis = -1


@PT_OPERATOR_METATYPES.register()
class PTLinearMetatype(PTOperatorMetatype):
    name = "LinearOp"
    module_to_function_names = {NamespaceTarget.TORCH_NN_FUNCTIONAL: ["linear"], NamespaceTarget.TORCH: ["addmm"]}
    hw_config_names = [HWConfigOpName.MATMUL]
    subtypes = [PTModuleLinearMetatype]
    output_channel_axis = -1


@PT_OPERATOR_METATYPES.register()
class PTHardTanhMetatype(PTOperatorMetatype):
    name = "HardTanhOP"
    module_to_function_names = {NamespaceTarget.TORCH_NN_FUNCTIONAL: ["hardtanh"]}


@PT_OPERATOR_METATYPES.register()
class PTHardSwishMetatype(PTOperatorMetatype):
    name = "HardSwishOp"
    module_to_function_names = {NamespaceTarget.TORCH_NN_FUNCTIONAL: ["hardswish"]}


@PT_OPERATOR_METATYPES.register()
class PTHardSigmoidMetatype(PTOperatorMetatype):
    name = "HardSigmoidOp"
    module_to_function_names = {NamespaceTarget.TORCH_NN_FUNCTIONAL: ["hardsigmoid"]}


@PT_OPERATOR_METATYPES.register()
class PTTanhMetatype(PTOperatorMetatype):
    name = "TanhOp"
    module_to_function_names = {NamespaceTarget.TORCH_NN_FUNCTIONAL: ["tanh"], NamespaceTarget.TORCH: ["tanh"]}


@PT_OPERATOR_METATYPES.register()
class PTELUMetatype(PTOperatorMetatype):
    name = "EluOp"
    module_to_function_names = {NamespaceTarget.TORCH_NN_FUNCTIONAL: ["elu", "elu_"]}


@PT_OPERATOR_METATYPES.register()
class PTPRELUMetatype(PTOperatorMetatype):
    name = "PReluOp"
    module_to_function_names = {NamespaceTarget.TORCH_NN_FUNCTIONAL: ["prelu"]}


@PT_OPERATOR_METATYPES.register()
class PTLeakyRELUMetatype(PTOperatorMetatype):
    name = "LeakyReluOp"
    module_to_function_names = {NamespaceTarget.TORCH_NN_FUNCTIONAL: ["leaky_relu"]}


@PT_OPERATOR_METATYPES.register()
class PTModuleLayerNormMetatype(PTModuleOperatorSubtype):
    name = "LayerNormOp"
    module_to_function_names = {NamespaceTarget.TORCH_NN_FUNCTIONAL: ["layer_norm"]}
    hw_config_names = [HWConfigOpName.MVN]


@PT_OPERATOR_METATYPES.register()
class PTLayerNormMetatype(PTOperatorMetatype):
    name = "LayerNormOp"
    module_to_function_names = {NamespaceTarget.TORCH_NN_FUNCTIONAL: ["layer_norm"]}
    hw_config_names = [HWConfigOpName.MVN]
    subtypes = [PTModuleLayerNormMetatype]


@PT_OPERATOR_METATYPES.register()
class PTModuleGroupNormMetatype(PTModuleOperatorSubtype):
    name = "GroupNormOp"
    module_to_function_names = {NamespaceTarget.TORCH_NN_FUNCTIONAL: ["group_norm"]}
    hw_config_names = [HWConfigOpName.MVN]


@PT_OPERATOR_METATYPES.register()
class PTGroupNormMetatype(PTOperatorMetatype):
    name = "GroupNormOp"
    module_to_function_names = {NamespaceTarget.TORCH_NN_FUNCTIONAL: ["group_norm"]}
    hw_config_names = [HWConfigOpName.MVN]
    subtypes = [PTModuleGroupNormMetatype]


@PT_OPERATOR_METATYPES.register()
class PTGELUMetatype(PTOperatorMetatype):
    name = "GeluOp"
    hw_config_names = [HWConfigOpName.GELU]
    module_to_function_names = {NamespaceTarget.TORCH_NN_FUNCTIONAL: ["gelu"]}


@PT_OPERATOR_METATYPES.register()
class PTSILUMetatype(PTOperatorMetatype):
    name = "SiluOp"
    module_to_function_names = {NamespaceTarget.TORCH_NN_FUNCTIONAL: ["silu"]}


@PT_OPERATOR_METATYPES.register()
class PTSigmoidMetatype(PTOperatorMetatype):
    name = "SigmoidOp"
    module_to_function_names = {
        NamespaceTarget.TORCH_NN_FUNCTIONAL: ["sigmoid"],
        NamespaceTarget.TORCH_TENSOR: ["sigmoid"],
        NamespaceTarget.TORCH: ["sigmoid"],
    }


@PT_OPERATOR_METATYPES.register()
class PTAddMetatype(PTOperatorMetatype):
    name = "AddOp"
    module_to_function_names = {
        NamespaceTarget.TORCH_TENSOR: ["add", "__add__", "__iadd__", "__radd__"],
        NamespaceTarget.TORCH: ["add"],
    }
    hw_config_names = [HWConfigOpName.ADD]


@PT_OPERATOR_METATYPES.register()
class PTSubMetatype(PTOperatorMetatype):
    name = "SubOp"
    module_to_function_names = {
        NamespaceTarget.TORCH_TENSOR: ["sub", "__sub__", "__isub__", "__rsub__"],
        NamespaceTarget.TORCH: ["sub"],
    }
    hw_config_names = [HWConfigOpName.SUBTRACT]


@PT_OPERATOR_METATYPES.register()
class PTMulMetatype(PTOperatorMetatype):
    name = "MulOp"
    module_to_function_names = {
        NamespaceTarget.TORCH_TENSOR: ["mul", "__mul__", "__imul__", "__rmul__"],
        NamespaceTarget.TORCH: ["mul"],
    }
    hw_config_names = [HWConfigOpName.MULTIPLY]


@PT_OPERATOR_METATYPES.register()
class PTDivMetatype(PTOperatorMetatype):
    name = "DivOp"
    module_to_function_names = {
        NamespaceTarget.TORCH_TENSOR: [
            "div",
            "__div__",
            "__idiv__",
            "__rdiv__",
            "__truediv__",
            "__itruediv__",
            "__rtruediv__",
        ],
        NamespaceTarget.TORCH: ["div"],
    }
    hw_config_names = [HWConfigOpName.DIVIDE]


@PT_OPERATOR_METATYPES.register()
class PTFloorDivMetatype(PTOperatorMetatype):
    name = "FloordivOp"
    module_to_function_names = {
        NamespaceTarget.TORCH_TENSOR: ["__floordiv__", "__ifloordiv__", "__rfloordiv__"],
        NamespaceTarget.TORCH: ["floor_divide"],
    }


@PT_OPERATOR_METATYPES.register()
class PTExpMetatype(PTOperatorMetatype):
    name = "ExpOp"
    module_to_function_names = {
        NamespaceTarget.TORCH_TENSOR: ["exp"],
        NamespaceTarget.TORCH: ["exp"],
    }


@PT_OPERATOR_METATYPES.register()
class PTLogMetatype(PTOperatorMetatype):
    name = "LogOp"
    module_to_function_names = {
        NamespaceTarget.TORCH_TENSOR: ["log"],
        NamespaceTarget.TORCH: ["log"],
    }


@PT_OPERATOR_METATYPES.register()
class PTAbsMetatype(PTOperatorMetatype):
    name = "AbsOp"
    module_to_function_names = {
        NamespaceTarget.TORCH_TENSOR: ["abs", "__abs__"],
        NamespaceTarget.TORCH: ["abs"],
    }


@PT_OPERATOR_METATYPES.register()
class PTErfMetatype(PTOperatorMetatype):
    name = "ErfOp"
    module_to_function_names = {
        NamespaceTarget.TORCH: ["erf"],
    }


@PT_OPERATOR_METATYPES.register()
class PTMatMulMetatype(PTOperatorMetatype):
    name = "MatMulOp"
    module_to_function_names = {
        NamespaceTarget.TORCH_TENSOR: ["matmul", "__matmul__", "__rmatmul__"],
        NamespaceTarget.TORCH: ["matmul", "bmm", "mm"],
    }
    hw_config_names = [HWConfigOpName.MATMUL]


@PT_OPERATOR_METATYPES.register()
class PTBaddBmmMetatype(PTOperatorMetatype):
    name = "MatMulOp"
    module_to_function_names = {NamespaceTarget.TORCH: ["baddbmm"]}
    hw_config_names = [HWConfigOpName.MATMUL]
    # 0-th arg to the baddbmm is basically a (b)ias to be (add)ed to the (bmm) operation,
    # presuming that most runtime implementations will fuse the bias addition into the matrix multiplication
    # and therefore won't quantize the bias input, as this would break the hardware-fused pattern.
    ignored_input_ports: List[int] = [0]


@PT_OPERATOR_METATYPES.register()
class PTMeanMetatype(PTOperatorMetatype):
    name = "MeanOp"
    module_to_function_names = {NamespaceTarget.TORCH_TENSOR: ["mean"]}
    hw_config_names = [HWConfigOpName.REDUCEMEAN]


@PT_OPERATOR_METATYPES.register()
class PTRoundMetatype(PTOperatorMetatype):
    name = "RoundOp"
    module_to_function_names = {NamespaceTarget.TORCH_TENSOR: ["round"]}


@PT_OPERATOR_METATYPES.register()
class PTDropoutMetatype(PTOperatorMetatype):
    name = "DropoutOp"
    module_to_function_names = {NamespaceTarget.TORCH_NN_FUNCTIONAL: ["dropout"]}


@PT_OPERATOR_METATYPES.register()
class PTThresholdMetatype(PTOperatorMetatype):
    name = "ThresholdOp"
    module_to_function_names = {NamespaceTarget.TORCH_NN_FUNCTIONAL: ["threshold"]}


@PT_OPERATOR_METATYPES.register()
class PTModuleBatchNormMetatype(PTModuleOperatorSubtype):
    name = "BatchNormOp"
    module_to_function_names = {NamespaceTarget.TORCH_NN_FUNCTIONAL: ["batch_norm"]}


@PT_OPERATOR_METATYPES.register()
class PTBatchNormMetatype(PTOperatorMetatype):
    name = "BatchNormOp"
    module_to_function_names = {NamespaceTarget.TORCH_NN_FUNCTIONAL: ["batch_norm"]}
    subtypes = [PTModuleBatchNormMetatype]


@PT_OPERATOR_METATYPES.register()
class PTAvgPool2dMetatype(PTOperatorMetatype):
    name = "AvgPool2DOp"
    module_to_function_names = {NamespaceTarget.TORCH_NN_FUNCTIONAL: ["avg_pool2d", "adaptive_avg_pool2d"]}
    hw_config_names = [HWConfigOpName.AVGPOOL]


@PT_OPERATOR_METATYPES.register()
class PTAvgPool3dMetatype(PTOperatorMetatype):
    name = "AvgPool3DOp"
    module_to_function_names = {NamespaceTarget.TORCH_NN_FUNCTIONAL: ["avg_pool3d", "adaptive_avg_pool3d"]}
    hw_config_names = [HWConfigOpName.AVGPOOL]


class PTAdaptiveMaxPool1dMetatype(PTOperatorMetatype):
    name = "AdaptiveMaxPool1DOp"
    module_to_function_names = {NamespaceTarget.TORCH_NN_FUNCTIONAL: ["adaptive_max_pool1d"]}


@PT_OPERATOR_METATYPES.register()
class PTAdaptiveMaxPool2dMetatype(PTOperatorMetatype):
    name = "AdaptiveMaxPool2DOp"
    module_to_function_names = {NamespaceTarget.TORCH_NN_FUNCTIONAL: ["adaptive_max_pool2d"]}


@PT_OPERATOR_METATYPES.register()
class PTAdaptiveMaxPool3dMetatype(PTOperatorMetatype):
    name = "AdaptiveMaxPool3DOp"
    module_to_function_names = {NamespaceTarget.TORCH_NN_FUNCTIONAL: ["adaptive_max_pool3d"]}


class PTMaxPool1dMetatype(PTOperatorMetatype):
    name = "MaxPool1DOp"
    module_to_function_names = {NamespaceTarget.TORCH_NN_FUNCTIONAL: ["max_pool1d"]}
    hw_config_names = [HWConfigOpName.MAXPOOL]


@PT_OPERATOR_METATYPES.register()
class PTMaxPool2dMetatype(PTOperatorMetatype):
    name = "MaxPool2DOp"
    module_to_function_names = {NamespaceTarget.TORCH_NN_FUNCTIONAL: ["max_pool2d"]}
    hw_config_names = [HWConfigOpName.MAXPOOL]


@PT_OPERATOR_METATYPES.register()
class PTMaxPool3dMetatype(PTOperatorMetatype):
    name = "MaxPool3DOp"
    module_to_function_names = {NamespaceTarget.TORCH_NN_FUNCTIONAL: ["max_pool3d"]}
    hw_config_names = [HWConfigOpName.MAXPOOL]


@PT_OPERATOR_METATYPES.register()
class PTMaxUnpool1dMetatype(PTOperatorMetatype):
    name = "MaxUnPool1DOp"
    module_to_function_names = {NamespaceTarget.TORCH_NN_FUNCTIONAL: ["max_unpool1d"]}


@PT_OPERATOR_METATYPES.register()
class PTMaxUnpool2dMetatype(PTOperatorMetatype):
    name = "MaxUnPool2DOp"
    module_to_function_names = {NamespaceTarget.TORCH_NN_FUNCTIONAL: ["max_unpool2d"]}


@PT_OPERATOR_METATYPES.register()
class PTMaxUnpool3dMetatype(PTOperatorMetatype):
    name = "MaxUnPool3DOp"
    module_to_function_names = {NamespaceTarget.TORCH_NN_FUNCTIONAL: ["max_unpool3d"]}


@PT_OPERATOR_METATYPES.register()
class PTPadMetatype(PTOperatorMetatype):
    name = "PadOp"
    module_to_function_names = {NamespaceTarget.TORCH_NN_FUNCTIONAL: ["pad"]}


@PT_OPERATOR_METATYPES.register()
class PTCatMetatype(PTOperatorMetatype):
    name = "CatOp"
    module_to_function_names = {NamespaceTarget.TORCH: ["cat", "stack"]}
    hw_config_names = [HWConfigOpName.CONCAT]


@PT_OPERATOR_METATYPES.register()
class PTRELUMetatype(PTOperatorMetatype):
    name = "ReluOp"
    module_to_function_names = {NamespaceTarget.TORCH: ["relu", "relu_"]}


@PT_OPERATOR_METATYPES.register()
class PTRELU6Metatype(PTOperatorMetatype):
    name = "Relu6Op"
    module_to_function_names = {NamespaceTarget.TORCH_NN_FUNCTIONAL: ["relu6"]}


@PT_OPERATOR_METATYPES.register()
class PTMaxMetatype(PTOperatorMetatype):
    name = "MaxOp"
    module_to_function_names = {NamespaceTarget.TORCH: ["max"]}
    hw_config_names = [HWConfigOpName.MAXIMUM, HWConfigOpName.REDUCEMAX]


@PT_OPERATOR_METATYPES.register()
class PTMinMetatype(PTOperatorMetatype):
    name = "MinOp"
    module_to_function_names = {NamespaceTarget.TORCH: ["min"]}
    hw_config_names = [HWConfigOpName.MINIMUM]


@PT_OPERATOR_METATYPES.register()
class PTTransposeMetatype(PTOperatorMetatype):
    name = "TransposeOp"
    module_to_function_names = {
        NamespaceTarget.TORCH_TENSOR: ["transpose", "permute", "transpose_"],
        NamespaceTarget.TORCH: ["transpose"],
    }
    hw_config_names = [HWConfigOpName.TRANSPOSE]


@PT_OPERATOR_METATYPES.register()
class PTGatherMetatype(PTOperatorMetatype):
    name = "GatherOp"
    module_to_function_names = {
        NamespaceTarget.TORCH_TENSOR: ["index_select", "__getitem__"],
        NamespaceTarget.TORCH: ["gather", "index_select", "where"],
    }


@PT_OPERATOR_METATYPES.register()
class PTScatterMetatype(PTOperatorMetatype):
    name = "ScatterOp"
    module_to_function_names = {NamespaceTarget.TORCH_TENSOR: ["scatter", "masked_fill", "masked_fill_"]}


@PT_OPERATOR_METATYPES.register()
class PTReshapeMetatype(PTOperatorMetatype):
    name = "ReshapeOp"
    module_to_function_names = {
        NamespaceTarget.TORCH_TENSOR: ["reshape", "view", "flatten", "unsqueeze"],
        NamespaceTarget.TORCH: ["flatten", "unsqueeze"],
    }
    hw_config_names = [HWConfigOpName.RESHAPE, HWConfigOpName.UNSQUEEZE, HWConfigOpName.FLATTEN]


@PT_OPERATOR_METATYPES.register()
class PTSqueezeMetatype(PTOperatorMetatype):
    name = "SqueezeOp"
    module_to_function_names = {
        NamespaceTarget.TORCH_TENSOR: ["squeeze"],
        NamespaceTarget.TORCH: ["squeeze"],
    }
    hw_config_names = [HWConfigOpName.SQUEEZE]


@PT_OPERATOR_METATYPES.register()
class PTSplitMetatype(PTOperatorMetatype):
    name = "SplitOp"
    module_to_function_names = {
        NamespaceTarget.TORCH_NN_FUNCTIONAL: [],
        NamespaceTarget.TORCH_TENSOR: ["split", "chunk", "unbind"],
        NamespaceTarget.TORCH: ["split", "chunk", "unbind"],
    }
    hw_config_names = [HWConfigOpName.SPLIT, HWConfigOpName.CHUNK]


@PT_OPERATOR_METATYPES.register()
class PTExpandMetatype(PTOperatorMetatype):
    name = "ExpandOp"
    module_to_function_names = {NamespaceTarget.TORCH_TENSOR: ["expand"]}


@PT_OPERATOR_METATYPES.register()
class PTExpandAsMetatype(PTOperatorMetatype):
    name = "ExpandAsOp"
    module_to_function_names = {NamespaceTarget.TORCH_TENSOR: ["expand_as"]}


# Non-quantizable ops
@PT_OPERATOR_METATYPES.register()
class PTModuleEmbeddingMetatype(PTModuleOperatorSubtype):
    name = "EmbeddingOp"
    module_to_function_names = {NamespaceTarget.TORCH_NN_FUNCTIONAL: ["embedding"]}
    hw_config_names = [HWConfigOpName.EMBEDDING]


@PT_OPERATOR_METATYPES.register()
class PTEmbeddingMetatype(PTOperatorMetatype):
    name = "EmbeddingOp"
    module_to_function_names = {NamespaceTarget.TORCH_NN_FUNCTIONAL: ["embedding"]}
    hw_config_names = [HWConfigOpName.EMBEDDING]
    subtypes = [PTModuleEmbeddingMetatype]


@PT_OPERATOR_METATYPES.register()
class PTModuleEmbeddingBagMetatype(PTModuleOperatorSubtype):
    name = "EmbeddingBagOp"
    module_to_function_names = {NamespaceTarget.TORCH_NN_FUNCTIONAL: ["embedding_bag"]}
    hw_config_names = [HWConfigOpName.EMBEDDINGBAG]


@PT_OPERATOR_METATYPES.register()
class PTEmbeddingBagMetatype(PTOperatorMetatype):
    name = "EmbeddingBagOp"
    module_to_function_names = {NamespaceTarget.TORCH_NN_FUNCTIONAL: ["embedding_bag"]}
    hw_config_names = [HWConfigOpName.EMBEDDINGBAG]
    subtypes = [PTModuleEmbeddingBagMetatype]


@PT_OPERATOR_METATYPES.register()
class PTSoftmaxMetatype(PTOperatorMetatype):
    name = "SoftmaxOp"
    module_to_function_names = {NamespaceTarget.TORCH_NN_FUNCTIONAL: ["softmax"]}


@PT_OPERATOR_METATYPES.register()
class PTLessMetatype(PTOperatorMetatype):
    name = "LessOp"
    module_to_function_names = {NamespaceTarget.TORCH_TENSOR: ["__lt__"]}
    hw_config_names = [HWConfigOpName.LESS]


@PT_OPERATOR_METATYPES.register()
class PTLessEqualMetatype(PTOperatorMetatype):
    name = "LessEqualOp"
    module_to_function_names = {NamespaceTarget.TORCH_TENSOR: ["__le__"]}
    hw_config_names = [HWConfigOpName.LESSEQUAL]


@PT_OPERATOR_METATYPES.register()
class PTGreaterMetatype(PTOperatorMetatype):
    name = "GreaterOp"
    module_to_function_names = {NamespaceTarget.TORCH_TENSOR: ["__gt__"]}
    hw_config_names = [HWConfigOpName.GREATER]


@PT_OPERATOR_METATYPES.register()
class PTGreaterEqualMetatype(PTOperatorMetatype):
    name = "GreaterEqualOp"
    module_to_function_names = {NamespaceTarget.TORCH_TENSOR: ["__ge__"]}
    hw_config_names = [HWConfigOpName.GREATEREQUAL]


@PT_OPERATOR_METATYPES.register()
class PTModMetatype(PTOperatorMetatype):
    name = "ModOp"
    module_to_function_names = {NamespaceTarget.TORCH_TENSOR: ["__mod__"]}
    hw_config_names = [HWConfigOpName.FLOORMOD]


@PT_OPERATOR_METATYPES.register()
class PTEqualsMetatype(PTOperatorMetatype):
    name = "EqualsOp"
    module_to_function_names = {NamespaceTarget.TORCH_TENSOR: ["__eq__"]}
    hw_config_names = [HWConfigOpName.EQUAL]


@PT_OPERATOR_METATYPES.register()
class PTNotEqualMetatype(PTOperatorMetatype):
    name = "NotEqualOp"
    module_to_function_names = {NamespaceTarget.TORCH_TENSOR: ["__ne__"]}
    hw_config_names = [HWConfigOpName.NOTEQUAL]


@PT_OPERATOR_METATYPES.register()
class PTLogicalOrMetatype(PTOperatorMetatype):
    name = "LogicalOrOp"
    module_to_function_names = {NamespaceTarget.TORCH_TENSOR: ["__or__", "__ior__", "__ror__"]}
    hw_config_names = [HWConfigOpName.LOGICALOR]


@PT_OPERATOR_METATYPES.register()
class PTLogicalXorMetatype(PTOperatorMetatype):
    name = "LogicalXorOp"
    module_to_function_names = {NamespaceTarget.TORCH_TENSOR: ["__xor__", "__ixor__", "__rxor__"]}
    hw_config_names = [HWConfigOpName.LOGICALXOR]


@PT_OPERATOR_METATYPES.register()
class PTLogicalAndMetatype(PTOperatorMetatype):
    name = "LogicalAndOp"
    module_to_function_names = {NamespaceTarget.TORCH_TENSOR: ["__and__", "__iand__", "__rand__"]}
    hw_config_names = [HWConfigOpName.LOGICALAND]


@PT_OPERATOR_METATYPES.register()
class PTLogicalNotMetatype(PTOperatorMetatype):
    name = "LogicalNotOp"
    module_to_function_names = {NamespaceTarget.TORCH_TENSOR: ["logical_not_", "__invert__"]}
    hw_config_names = [HWConfigOpName.LOGICALNOT]


@PT_OPERATOR_METATYPES.register()
class PTNegativeMetatype(PTOperatorMetatype):
    name = "NegativeOp"
    module_to_function_names = {
        NamespaceTarget.TORCH_TENSOR: ["neg", "__neg__"],
        NamespaceTarget.TORCH: ["neg"],
    }


@PT_OPERATOR_METATYPES.register()
class PTPowerMetatype(PTOperatorMetatype):
    name = "PowerOp"
    module_to_function_names = {
        NamespaceTarget.TORCH_TENSOR: ["pow", "__pow__", "__ipow__", "__rpow__"],
        NamespaceTarget.TORCH: ["pow"],
    }
    hw_config_names = [HWConfigOpName.POWER]


@PT_OPERATOR_METATYPES.register()
class PTSqrtMetatype(PTOperatorMetatype):
    name = "SqrtOp"
    module_to_function_names = {
        NamespaceTarget.TORCH_TENSOR: ["sqrt", "sqrt_"],
        NamespaceTarget.TORCH: ["sqrt", "sqrt_"],
    }
    hw_config_names = [HWConfigOpName.POWER]


@PT_OPERATOR_METATYPES.register()
class PTInterpolateMetatype(PTOperatorMetatype):
    name = "InterpolateOp"
    module_to_function_names = {NamespaceTarget.TORCH_NN_FUNCTIONAL: ["interpolate"]}
    hw_config_names = [HWConfigOpName.INTERPOLATE]


@PT_OPERATOR_METATYPES.register()
class PTRepeatMetatype(PTOperatorMetatype):
    name = "RepeatOp"
    module_to_function_names = {NamespaceTarget.TORCH: ["repeat_interleave"]}
    hw_config_names = [HWConfigOpName.TILE]


@PT_OPERATOR_METATYPES.register()
class PTPixelShuffleMetatype(PTOperatorMetatype):
    name = "PixelShuffleOp"
    module_to_function_names = {NamespaceTarget.TORCH_NN_FUNCTIONAL: ["pixel_shuffle"]}


@PT_OPERATOR_METATYPES.register()
class PTSumMetatype(PTOperatorMetatype):
    name = "SumOp"
    module_to_function_names = {NamespaceTarget.TORCH_TENSOR: ["sum"], NamespaceTarget.TORCH: ["sum"]}
    hw_config_names = [HWConfigOpName.REDUCESUM]


@PT_OPERATOR_METATYPES.register()
class PTReduceL2(PTOperatorMetatype):
    name = "ReduceL2"
    module_to_function_names = {
        NamespaceTarget.TORCH_NN_FUNCTIONAL: ["normalize"],  # note: normalize is for general L_p normalization
    }
    hw_config_names = [HWConfigOpName.REDUCEL2]


def get_operator_metatypes() -> List[Type[OperatorMetatype]]:
    """
    Returns a list of the operator metatypes.

    :return: List of operator metatypes .
    """
    return list(PT_OPERATOR_METATYPES.registry_dict.values())


OPERATORS_WITH_WEIGHTS_METATYPES = [
    PTModuleConv1dMetatype,
    PTModuleConv2dMetatype,
    PTModuleConv3dMetatype,
    PTDepthwiseConv1dSubtype,
    PTDepthwiseConv2dSubtype,
    PTDepthwiseConv3dSubtype,
    PTModuleLinearMetatype,
    PTModuleBatchNormMetatype,
    PTModuleGroupNormMetatype,
    PTModuleLayerNormMetatype,
    PTModuleConvTranspose1dMetatype,
    PTModuleConvTranspose2dMetatype,
    PTModuleConvTranspose3dMetatype,
    PTModuleEmbeddingMetatype,
    PTModuleEmbeddingBagMetatype,
]

UNIFICATION_PRODUCING_METATYPES = [
    PTModuleConv1dMetatype,
    PTModuleConv2dMetatype,
    PTModuleConv3dMetatype,
    PTDepthwiseConv1dSubtype,
    PTDepthwiseConv2dSubtype,
    PTDepthwiseConv3dSubtype,
    PTModuleConvTranspose1dMetatype,
    PTModuleConvTranspose2dMetatype,
    PTModuleConvTranspose3dMetatype,
    PTModuleLinearMetatype,
]

OP_NAMES_WITH_WEIGHTS = [x for meta in OPERATORS_WITH_WEIGHTS_METATYPES for x in meta.get_all_aliases()]

# Contains the operation metatypes for which bias can be applied.
OPERATORS_WITH_BIAS_METATYPES = [
    PTModuleConv1dMetatype,
    PTModuleConv2dMetatype,
    PTModuleConv3dMetatype,
    PTDepthwiseConv1dSubtype,
    PTDepthwiseConv2dSubtype,
    PTDepthwiseConv3dSubtype,
    PTModuleConvTranspose1dMetatype,
    PTModuleConvTranspose2dMetatype,
    PTModuleConvTranspose3dMetatype,
]

OPERATORS_FUSED_METATYPES = [
    PTModuleBatchNormMetatype,
]

OP_NAMES_QUANTIZE_NODE = ["symmetric_quantize", "asymmetric_quantize"]<|MERGE_RESOLUTION|>--- conflicted
+++ resolved
@@ -153,13 +153,8 @@
     external_op_names = [name]
     module_to_function_names = {
         NamespaceTarget.TORCH_NN_FUNCTIONAL: [],
-<<<<<<< HEAD
         NamespaceTarget.TORCH_TENSOR: ["contiguous", "clone", "detach", "detach_", "to"],
         NamespaceTarget.TORCH: ["clone", "detach", "detach_"],
-=======
-        NamespaceTarget.TORCH_TENSOR: ["contiguous"],
-        NamespaceTarget.TORCH: ["clone"],
->>>>>>> a6e4928f
     }
 
 
