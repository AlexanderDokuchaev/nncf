--- conflicted
+++ resolved
@@ -9,10 +9,6 @@
 # See the License for the specific language governing permissions and
 # limitations under the License.
 
-<<<<<<< HEAD
-
-=======
->>>>>>> 684720f5
 from typing import Any, Callable, Dict
 
 import torch
