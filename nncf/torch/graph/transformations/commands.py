# Copyright (c) 2024 Intel Corporation
# Licensed under the Apache License, Version 2.0 (the "License");
# you may not use this file except in compliance with the License.
# You may obtain a copy of the License at
#      http://www.apache.org/licenses/LICENSE-2.0
# Unless required by applicable law or agreed to in writing, software
# distributed under the License is distributed on an "AS IS" BASIS,
# WITHOUT WARRANTIES OR CONDITIONS OF ANY KIND, either express or implied.
# See the License for the specific language governing permissions and
# limitations under the License.

from enum import Enum
from typing import Any, Callable, Dict, List

import torch

from nncf.common.graph import NNCFNodeName
from nncf.common.graph.transformations.commands import Command
from nncf.common.graph.transformations.commands import TargetPoint
from nncf.common.graph.transformations.commands import TargetType
from nncf.common.graph.transformations.commands import TransformationCommand
from nncf.common.graph.transformations.commands import TransformationPriority
from nncf.common.graph.transformations.commands import TransformationType

DEFAULT_HOOKS_GROUP_NAME = "default_hooks_group"


class PTTargetPointStateNames:
    TARGET_NODE_NAME = "target_node_name"
    INPUT_PORT = "input_port_id"
    TARGET_TYPE = "target_type"


class PTTargetPoint(TargetPoint):
    _OPERATION_TYPES = [
        TargetType.PRE_LAYER_OPERATION,
        TargetType.POST_LAYER_OPERATION,
        TargetType.OPERATION_WITH_WEIGHTS,
    ]
    _HOOK_TYPES = [TargetType.OPERATOR_PRE_HOOK, TargetType.OPERATOR_POST_HOOK]

    _LAYER_TYPE = [TargetType.LAYER]

    _state_names = PTTargetPointStateNames

    def __init__(self, target_type: TargetType, target_node_name: NNCFNodeName, *, input_port_id: int = None):
        super().__init__(target_type)
        self.target_node_name = target_node_name
        self.target_type = target_type
        if self.target_type not in self._OPERATION_TYPES + self._HOOK_TYPES + self._LAYER_TYPE:
            raise NotImplementedError("Unsupported target type: {}".format(target_type))

        self.input_port_id = input_port_id

    def __eq__(self, other: "PTTargetPoint"):
        return (
            isinstance(other, PTTargetPoint)
            and self.target_type == other.target_type
            and self.target_node_name == other.target_node_name
        )

    def __str__(self):
        prefix = str(self.target_type)
        retval = prefix
        if self.target_type in self._OPERATION_TYPES + self._LAYER_TYPE:
            retval += " {}".format(self.target_node_name)
        elif self.target_type in self._HOOK_TYPES:
            if self.input_port_id is not None:
                retval += " {}".format(self.input_port_id)
            retval += " " + str(self.target_node_name)
        return retval

    def __hash__(self):
        return hash(str(self))

    def get_state(self) -> Dict[str, Any]:
        """
        Returns a dictionary with Python data structures (dict, list, tuple, str, int, float, True, False, None) that
        represents state of the object.

        :return: state of the object
        """
        return {
            self._state_names.TARGET_TYPE: self.target_type.get_state(),
            self._state_names.INPUT_PORT: self.input_port_id,
            self._state_names.TARGET_NODE_NAME: self.target_node_name,
        }

    @classmethod
    def from_state(cls, state: Dict[str, Any]) -> "PTTargetPoint":
        """
        Creates the object from its state.

        :param state: Output of `get_state()` method.
        """
        kwargs = {
            cls._state_names.TARGET_TYPE: TargetType.from_state(state[cls._state_names.TARGET_TYPE]),
            cls._state_names.INPUT_PORT: state[cls._state_names.INPUT_PORT],
            cls._state_names.TARGET_NODE_NAME: state[cls._state_names.TARGET_NODE_NAME],
        }
        return cls(**kwargs)


class PTCommand(Command):
    """
    The base class for all Command for PyTorch.
    """

    def requires_graph_rebuild(self):
        """
        Return boolean flag to rebuild graph of model.

        :return: Boolean flag.
        """
        return False


class PTTransformationCommand(TransformationCommand):
    """
    The base class for all TransformationCommand for PyTorch.
    """

    def requires_graph_rebuild(self):
        """
        Return boolean flag to rebuild graph of model.

        :return: Boolean flag.
        """
        return False


class PTInsertionCommand(PTTransformationCommand):
    """
    Insertion operation to the models.
    """

    def __init__(
        self,
        point: PTTargetPoint,
        fn: Callable,
        priority: TransformationPriority = TransformationPriority.DEFAULT_PRIORITY,
        hooks_group_name: str = DEFAULT_HOOKS_GROUP_NAME,
    ):
        super().__init__(TransformationType.INSERT, point)
        self.fn: Callable = fn
        self.priority: TransformationPriority = priority
        self.hooks_group_name = hooks_group_name

    def requires_graph_rebuild(self):
        # Rebuild graph when adding quantization nodes.
        return self.priority == TransformationPriority.QUANTIZATION_PRIORITY


class ExtraCompressionModuleType(Enum):
    EXTERNAL_QUANTIZER = 0
    EXTERNAL_OP = 1


class PTSharedFnInsertionCommand(PTTransformationCommand):
    def __init__(
        self,
        target_points: List[PTTargetPoint],
        fn: Callable,
        op_unique_name: str,
        compression_module_type: ExtraCompressionModuleType = ExtraCompressionModuleType.EXTERNAL_OP,
        priority: TransformationPriority = TransformationPriority.DEFAULT_PRIORITY,
        hooks_group_name: str = DEFAULT_HOOKS_GROUP_NAME,
    ):
        super().__init__(TransformationType.INSERT, None)
        self.target_points = target_points
        self.fn = fn
        self.op_name = op_unique_name
        self.compression_module_type = compression_module_type
        self.priority = priority
        self.hooks_group_name = hooks_group_name

    def requires_graph_rebuild(self):
        return True


<<<<<<< HEAD
class PTQuantizerInsertionCommand(PTTransformationCommand):
    """
    Insertion quantizer operation to the models.
    """

    def __init__(
        self,
        point: PTTargetPoint,
        quantizer: "BaseQuantizer",  # noqa: F821
        hooks_group_name: str = DEFAULT_HOOKS_GROUP_NAME,
    ):
        super().__init__(TransformationType.INSERT, point)
        self.quantizer = quantizer
        self.hooks_group_name = hooks_group_name

    def requires_graph_rebuild(self):
        return True


class PTModelExtractionCommand(PTCommand):
=======
class PTModelExtractionWithFusedBiasCommand(PTCommand):
>>>>>>> f7a5660a
    """
    Extracts submodel based on the sub-model input and output names
    """

    def __init__(self, input_node_names: List[str], output_node_names: List[str]):
        """
        :param node_name: Node name that will be extracted.
        """
        super().__init__(TransformationType.EXTRACT)
        self.input_node_names = input_node_names
        self.output_node_names = output_node_names


class PTBiasCorrectionCommand(PTTransformationCommand):
    """
    Corrects bias value in the model based on the input value.
    """

    def __init__(self, target_point: PTTargetPoint, bias_value: torch.Tensor):
        """
        :param target_point: The TargetPoint instance for the correction that contains layer's information.
        :param bias_value: The bias shift value that will be added to the original bias value.
        """
        super().__init__(TransformationType.CHANGE, target_point)
        self.bias_value = bias_value


class PTWeightUpdateCommand(PTTransformationCommand):
    """
    Corrects weight value in the model based on the input value.
    """

    def __init__(self, target_point: PTTargetPoint, weight_value: torch.Tensor):
        """
        :param target_point: The TargetPoint instance for the correction that contains layer's information.
        :param weight_value: The new weight value that will be used instead of the original weight value.
        """
        super().__init__(TransformationType.CHANGE, target_point)
        self.weight_value = weight_value<|MERGE_RESOLUTION|>--- conflicted
+++ resolved
@@ -178,30 +178,7 @@
         return True
 
 
-<<<<<<< HEAD
-class PTQuantizerInsertionCommand(PTTransformationCommand):
-    """
-    Insertion quantizer operation to the models.
-    """
-
-    def __init__(
-        self,
-        point: PTTargetPoint,
-        quantizer: "BaseQuantizer",  # noqa: F821
-        hooks_group_name: str = DEFAULT_HOOKS_GROUP_NAME,
-    ):
-        super().__init__(TransformationType.INSERT, point)
-        self.quantizer = quantizer
-        self.hooks_group_name = hooks_group_name
-
-    def requires_graph_rebuild(self):
-        return True
-
-
 class PTModelExtractionCommand(PTCommand):
-=======
-class PTModelExtractionWithFusedBiasCommand(PTCommand):
->>>>>>> f7a5660a
     """
     Extracts submodel based on the sub-model input and output names
     """
