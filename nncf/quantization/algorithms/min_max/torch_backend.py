--- conflicted
+++ resolved
@@ -11,16 +11,8 @@
  limitations under the License.
 """
 
-<<<<<<< HEAD
-from typing import Dict
-from typing import List
-from typing import Optional
-from typing import Tuple
-
-=======
-from typing import Dict, List, Optional, Tuple, Set
-import torch
->>>>>>> 1591650f
+from typing import Dict, List, Optional, Set, Tuple
+
 import numpy as np
 import torch
 
