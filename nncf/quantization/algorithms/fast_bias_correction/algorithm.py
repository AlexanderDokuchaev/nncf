--- conflicted
+++ resolved
@@ -1,20 +1,3 @@
-<<<<<<< HEAD
-"""
- Copyright (c) 2023 Intel Corporation
- Licensed under the Apache License, Version 2.0 (the "License");
- you may not use this file except in compliance with the License.
- You may obtain a copy of the License at
-      http://www.apache.org/licenses/LICENSE-2.0
- Unless required by applicable law or agreed to in writing, software
- distributed under the License is distributed on an "AS IS" BASIS,
- WITHOUT WARRANTIES OR CONDITIONS OF ANY KIND, either express or implied.
- See the License for the specific language governing permissions and
- limitations under the License.
-"""
-
-from typing import Dict, List, Optional, Tuple, TypeVar
-
-=======
 # Copyright (c) 2023 Intel Corporation
 # Licensed under the Apache License, Version 2.0 (the "License");
 # you may not use this file except in compliance with the License.
@@ -26,11 +9,9 @@
 # See the License for the specific language governing permissions and
 # limitations under the License.
 
+
 from typing import Any, Dict, List, Optional, Tuple, TypeVar
 
-import numpy as np
-
->>>>>>> 6d84548b
 from nncf import Dataset
 from nncf.common.factory import EngineFactory
 from nncf.common.factory import ModelTransformerFactory
@@ -46,41 +27,12 @@
 from nncf.common.utils.backend import BackendType
 from nncf.common.utils.backend import get_backend
 from nncf.quantization.algorithms.algorithm import Algorithm
-from nncf.quantization.algorithms.algorithm import AlgorithmParameters
 from nncf.quantization.algorithms.fast_bias_correction.backend import ALGO_BACKENDS
 
 TModel = TypeVar("TModel")
-<<<<<<< HEAD
 TTensor = TypeVar("TTensor")
 
-
-class FastBiasCorrectionParameters(AlgorithmParameters):
-    """
-    Parameters of FastBiasCorrection algorithm
-
-    :param number_samples: The number of the samples for the statistics collection.
-    :param threshold: The magnitude threshold that regulates the application of the shift.
-    """
-
-    def __init__(self, number_samples: int = 100, threshold: float = 2.0, inplace_statistics: bool = True) -> None:
-        """
-        :param number_samples: The number of the samples for the statistics collection.
-            This statistics uses for the further calculation of the bias shift.
-        :param threshold: The magnitude threshold that regulates the application of the shift.
-            Magnitude calculates as the maximum of the absolute ratio of the shift to the original bias value.
-            If the calculated value less than threshold, shift will apply to the bias.
-        :param inplace_statistics: Appliclable only for OpenVINO backend.
-            Will be available for ONNX backend in future. Defines wheather to calculate quantizers statistics
-            by backend graph operations or by default Python implementation.
-            Statistics computated inplace tend to be calculated faster and with lower memory stamp.
-        """
-        self.number_samples = number_samples
-        self.threshold = threshold
-        self.inplace_statistics = inplace_statistics
-=======
-
 FAST_BIAS_CORRECTION_THRESHOLD = 2
->>>>>>> 6d84548b
 
 
 class FastBiasCorrection(Algorithm):
@@ -152,29 +104,18 @@
 
             self._backend_entity = ONNXFastBiasCorrectionAlgoBackend()
         elif model_backend == BackendType.OPENVINO:
-<<<<<<< HEAD
-            # pylint: disable=line-too-long
-            from nncf.experimental.openvino_native.quantization.algorithms.fast_bias_correction.openvino_backend import (
-=======
             from nncf.quantization.algorithms.fast_bias_correction.openvino_backend import (
->>>>>>> 6d84548b
                 OVFastBiasCorrectionAlgoBackend,
             )
 
             self._backend_entity = OVFastBiasCorrectionAlgoBackend()
-<<<<<<< HEAD
         elif model_backend == BackendType.TORCH:
             from nncf.quantization.algorithms.fast_bias_correction.torch_backend import PTFastBiasCorrectionAlgoBackend
 
             self._backend_entity = PTFastBiasCorrectionAlgoBackend()
         else:
             raise RuntimeError(
-                "Cannot return backend-specific entity " "because {} is not supported!".format(model_backend)
-=======
-        else:
-            raise RuntimeError(
                 "Cannot return backend-specific entity because {} is not supported!".format(model_backend)
->>>>>>> 6d84548b
             )
 
     def _apply(
@@ -186,15 +127,6 @@
         self._set_backend_entity(model)
 
         nncf_graph = NNCFGraphFactory.create(model)
-<<<<<<< HEAD
-
-=======
-        node_and_bias_value = (
-            (node, self._backend_entity.get_bias_value(node, nncf_graph, model))
-            for node in nncf_graph.get_all_nodes()
-            if self._backend_entity.is_node_with_bias(node, nncf_graph)
-        )
->>>>>>> 6d84548b
         model_transformer = ModelTransformerFactory.create(model)
         # Fill `node_and_new_bias_value` list. It is a correspondence between nodes
         # for which we should update bias and new bias values.
@@ -205,11 +137,7 @@
             node_name = node.node_name
             bias_value = self._backend_entity.get_bias_value(node, nncf_graph, model)
 
-<<<<<<< HEAD
             if not self._backend_entity.is_quantized_weights(node, nncf_graph, model):
-=======
-            if not self._backend_entity.is_quantized_weights(node, nncf_graph):
->>>>>>> 6d84548b
                 nncf_logger.debug(f"Skipping node {node_name} because weights were not quantized")
                 continue
 
@@ -225,11 +153,7 @@
             if bias_value.ndim > 1:
                 # Make index positive
                 channel_axis = range(bias_value.ndim)[channel_axis]
-<<<<<<< HEAD
             input_blob = self._backend_entity.create_input_data(input_shape, input_fp, sub_input_name, channel_axis)
-=======
-            input_blob = self._create_input_data(input_shape, input_fp, sub_input_name, channel_axis)
->>>>>>> 6d84548b
             bias_shift = self._get_bias_shift(
                 model=extracted_model,
                 input_blob=input_blob,
@@ -237,13 +161,6 @@
                 output_fp=output_fp,
                 output_name=sub_output_name,
             )
-<<<<<<< HEAD
-=======
-
-            if bias_value.ndim > 1:
-                axes = [i for i in range(bias_value.ndim) if i != channel_axis]
-                bias_shift = np.expand_dims(bias_shift, axes)
->>>>>>> 6d84548b
 
             bias_shift = self.reshape_bias_shift(bias_shift, bias_value, channel_axis)
             updated_bias = bias_value + bias_shift
@@ -291,17 +208,10 @@
         """
 
         def input_filter_func(point):
-<<<<<<< HEAD
             return FastBiasCorrection in point.algorithm_to_tensor_collectors and point.target_point.type in [
                 TargetType.PRE_LAYER_OPERATION,
                 TargetType.OPERATOR_PRE_HOOK,
             ]
-=======
-            return (
-                FastBiasCorrection in point.algorithm_to_tensor_collectors
-                and point.target_point.type == TargetType.PRE_LAYER_OPERATION
-            )
->>>>>>> 6d84548b
 
         input_fp = []
         input_shape = []
@@ -323,17 +233,10 @@
         """
 
         def output_filter_func(point):
-<<<<<<< HEAD
             return FastBiasCorrection in point.algorithm_to_tensor_collectors and point.target_point.type in [
                 TargetType.POST_LAYER_OPERATION,
                 TargetType.OPERATOR_POST_HOOK,
             ]
-=======
-            return (
-                FastBiasCorrection in point.algorithm_to_tensor_collectors
-                and point.target_point.type == TargetType.POST_LAYER_OPERATION
-            )
->>>>>>> 6d84548b
 
         output_fp = []
         for tensor_collector in statistic_points.get_algo_statistics_for_node(
@@ -365,22 +268,14 @@
         :param axis: Channel axis for the statistics calculation.
         """
         stat_collector = self._backend_entity.mean_statistic_collector(
-<<<<<<< HEAD
-            reduction_shape=axis, num_samples=self.number_samples, inplace=self.inplace_statistics
-=======
             reduction_shape=axis, num_samples=self.subset_size, inplace=self.inplace_statistics
->>>>>>> 6d84548b
         )
         container.add_statistic_point(
             StatisticPoint(target_point=point, tensor_collector=stat_collector, algorithm=FastBiasCorrection)
         )
 
     def _create_input_data(
-<<<<<<< HEAD
         self, input_shape: Tuple[int], input_fp: List[TTensor], input_name: str, channel_axis: int
-=======
-        self, input_shape: Tuple[int], input_fp: List[np.ndarray], input_name: str, channel_axis: int
->>>>>>> 6d84548b
     ) -> Dict[str, NNCFTensor]:
         """
         Creates input blob for the bias shift calculation.
@@ -402,15 +297,9 @@
         model: TModel,
         input_blob: Dict[str, NNCFTensor],
         channel_axis: Tuple[int],
-<<<<<<< HEAD
         output_fp: List[TTensor],
         output_name: str,
     ) -> TTensor:
-=======
-        output_fp: List[np.ndarray],
-        output_name: str,
-    ) -> np.ndarray:
->>>>>>> 6d84548b
         """
         Calculates updated bias.
 
@@ -433,32 +322,20 @@
         self._set_backend_entity(model)
         nncf_graph = NNCFGraphFactory.create(model) if self.nncf_graph is None else self.nncf_graph
         nodes_with_bias = [
-<<<<<<< HEAD
             node
             for node in nncf_graph.get_all_nodes()
             if self._backend_entity.is_node_with_bias(node, nncf_graph, model)
-=======
-            node for node in nncf_graph.get_all_nodes() if self._backend_entity.is_node_with_bias(node, nncf_graph)
->>>>>>> 6d84548b
         ]
 
         statistic_container = StatisticPointsContainer()
         for node in nodes_with_bias:
             input_port_id, output_port_id = self._backend_entity.get_activation_port_ids_for_bias_node(node)
-<<<<<<< HEAD
             in_node_name, out_node_name = self._backend_entity.get_node_names_for_input_output_statistics(node, model)
             pre_layer_statistic_point = self._backend_entity.target_point(
                 TargetType.PRE_LAYER_OPERATION, in_node_name, input_port_id
             )
             post_layer_statistic_point = self._backend_entity.target_point(
                 TargetType.POST_LAYER_OPERATION, out_node_name, output_port_id
-=======
-            pre_layer_statistic_point = self._backend_entity.target_point(
-                TargetType.PRE_LAYER_OPERATION, node.node_name, input_port_id
-            )
-            post_layer_statistic_point = self._backend_entity.target_point(
-                TargetType.POST_LAYER_OPERATION, node.node_name, output_port_id
->>>>>>> 6d84548b
             )
             channel_axis = node.metatype.output_channel_axis
 
