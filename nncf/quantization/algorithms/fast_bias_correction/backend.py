--- conflicted
+++ resolved
@@ -188,7 +188,6 @@
 
     @staticmethod
     @abstractmethod
-<<<<<<< HEAD
     def get_bias_shift_magnitude(current_bias_value: TTensor, updated_bias_value: TTensor) -> float:
         """
         Calculates bias shift magnitude based on the current and updated values.
@@ -230,12 +229,14 @@
         :return:
             Name of node to collect input statistics
             Name of node to collect output statistics
-=======
+        """
+
+    @staticmethod
+    @abstractmethod
     def insert_null_biases(model: TModel) -> TModel:
         """
         This method finds and inserts zero biases for the layers that should have it.
 
         :param model: TModel instance.
         :return: TModel instance with zero biases
->>>>>>> 2d76d7a6
         """