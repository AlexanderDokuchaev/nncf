--- conflicted
+++ resolved
@@ -11,11 +11,7 @@
 
 from abc import ABC
 from abc import abstractmethod
-<<<<<<< HEAD
 from typing import Dict, List, Optional, Tuple, TypeVar, Union
-=======
-from typing import List, Optional, Tuple, TypeVar
->>>>>>> 6d84548b
 
 import numpy as np
 
@@ -30,10 +26,7 @@
 from nncf.common.utils.registry import Registry
 
 TModel = TypeVar("TModel")
-<<<<<<< HEAD
 TTensor = TypeVar("TTensor")
-=======
->>>>>>> 6d84548b
 OutputType = TypeVar("OutputType")
 ALGO_BACKENDS = Registry("algo_backends")
 
