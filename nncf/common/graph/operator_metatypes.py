# Copyright (c) 2024 Intel Corporation
# Licensed under the Apache License, Version 2.0 (the "License");
# you may not use this file except in compliance with the License.
# You may obtain a copy of the License at
#      http://www.apache.org/licenses/LICENSE-2.0
# Unless required by applicable law or agreed to in writing, software
# distributed under the License is distributed on an "AS IS" BASIS,
# WITHOUT WARRANTIES OR CONDITIONS OF ANY KIND, either express or implied.
# See the License for the specific language governing permissions and
# limitations under the License.

from typing import Callable, Dict, List, Optional, Set, Type

import nncf
from nncf.common.graph.definitions import NNCFGraphNodeType
from nncf.common.utils.registry import Registry


class OperatorMetatype:
    """
    Base class for grouping framework operators based on their semantic meaning.

    :param name: The name of the operator.
    :param hw_config_names: The names of the hardware configurations.
    :param output_channel_axis: The axis, along which the output channels of the operator are arranged.
    :param ignored_input_ports: Input ports of the operations that should not be considered for purposes of compression.
    """

    name: str = ""
    hw_config_names: List[str] = []
    output_channel_axis: Optional[int] = None
    ignored_input_ports: List[int] = []
    target_input_ports: Optional[List[int]] = None

    @classmethod
    def get_all_aliases(cls) -> List[str]:
        """
        Returns a list of the framework operator aliases.

        :return: A list of the framework operator aliases.
        """
        return []

    @classmethod
    def get_subtypes(cls) -> List[Type["OperatorMetatype"]]:
        """
        Returns a list of 'OperatorMetatype' that are subtypes.

        :return: A subtype list.
        """
        return []

    @classmethod
    def subtype_check(cls, metatype: Type["OperatorMetatype"]) -> bool:
        """
        Check if a metatype is a subtype.

        :param metatype: An operator metatype.
        :return: True if metatype is a subtype otherwise False
        """
        subtypes = cls.get_subtypes()
        if metatype == cls or metatype in subtypes:
            return True

        return any(subtype.subtype_check(metatype) for subtype in subtypes)


class OperatorMetatypeRegistry(Registry):
    """
    Operator Metatypes Registry.
    """

    def __init__(self, name: str):
        """
        Initialize registry state.

        :param name: The registry name.
        """
        super().__init__(name)
        self._op_name_to_op_meta_dict: Dict[str, Type[OperatorMetatype]] = {}

<<<<<<< HEAD
    def register(self, name: Optional[str] = None, is_subtype: bool = False):
=======
    def register(self, name: Optional[str] = None) -> Callable[..., Type[OperatorMetatype]]:
>>>>>>> 9721cfbd
        """
        Decorator for registering operator metatypes.

        :param name: The registration name.
        :param is_subtype: Whether the decorated metatype is a subtype of another registered operator.
        :return: The inner function for registering operator metatypes.
        """
        name_ = name
        super_register = super()._register

        def wrap(obj: Type[OperatorMetatype]) -> Type[OperatorMetatype]:
            """
            Inner function for registering operator metatypes.

            :param obj: The operator metatype.
            :return: The input operator metatype.
            """
            cls_name = name_
            if cls_name is None:
                cls_name = obj.__name__
            super_register(obj, cls_name)
            if not is_subtype:
                op_names = obj.get_all_aliases()
                for name in op_names:
                    if name in self._op_name_to_op_meta_dict and not obj.subtype_check(
                        self._op_name_to_op_meta_dict[name]
                    ):
                        raise nncf.InternalError(
                            "Inconsistent operator metatype registry - single patched "
                            "op name maps to multiple metatypes!"
                        )

                    self._op_name_to_op_meta_dict[name] = obj
            return obj

        return wrap

    def get_operator_metatype_by_op_name(self, op_name: str) -> Type[OperatorMetatype]:
        """
        Returns the operator metatype by operator name.

        :param op_name: The operator name.
        :return: The operator metatype.
        """
        if op_name not in self._op_name_to_op_meta_dict:
            return UnknownMetatype
        return self._op_name_to_op_meta_dict[op_name]


NOOP_METATYPES = Registry("noop_metatypes")
INPUT_NOOP_METATYPES = Registry("input_noop_metatypes")
OUTPUT_NOOP_METATYPES = Registry("output_noop_metatypes")
CONST_NOOP_METATYPES = Registry("const_noop_metatypes")


class UnknownMetatype(OperatorMetatype):
    """
    UnknownMetatype is mapped to operations in NNCFGraph, which are unknown for algorithms,
    typically these are the operations that haven't been discovered before.
    Algorithms should avoid processing graph nodes with this metatype.
    """

    name = "unknown"

    @classmethod
    def get_all_aliases(cls) -> List[str]:
        return [cls.name]


@NOOP_METATYPES.register()
class NoopMetatype(OperatorMetatype):
    """
    NoopMetatype is mapped to operations in NNCFGraph, that doesn't influence an input tensor.
    The compression algorithms can safely ignore this node.
    """

    name = "noop"

    @classmethod
    def get_all_aliases(cls) -> List[str]:
        return [cls.name]


@NOOP_METATYPES.register()
@INPUT_NOOP_METATYPES.register()
class InputNoopMetatype(OperatorMetatype):
    name = "input_noop"

    @classmethod
    def get_all_aliases(cls) -> List[str]:
        return [NNCFGraphNodeType.INPUT_NODE]


@NOOP_METATYPES.register()
@OUTPUT_NOOP_METATYPES.register()
class OutputNoopMetatype(OperatorMetatype):
    name = "output_noop"

    @classmethod
    def get_all_aliases(cls) -> List[str]:
        return [NNCFGraphNodeType.OUTPUT_NODE]


@NOOP_METATYPES.register()
@CONST_NOOP_METATYPES.register()
class ConstNoopMetatype(OperatorMetatype):
    name = "const_noop"

    @classmethod
    def get_all_aliases(cls) -> List[str]:
        return [NNCFGraphNodeType.CONST_NODE]


def get_all_aliases(*metatypes: OperatorMetatype) -> Set[str]:
    """
    Returns a set of all unique aliases from the provided metatypes.

    :param *metatypes: A list of operator metatypes.
    :return: A set containing all unique aliases for metatypes.
    """
    return set(a for m in metatypes for a in m.get_all_aliases())<|MERGE_RESOLUTION|>--- conflicted
+++ resolved
@@ -79,11 +79,7 @@
         super().__init__(name)
         self._op_name_to_op_meta_dict: Dict[str, Type[OperatorMetatype]] = {}
 
-<<<<<<< HEAD
-    def register(self, name: Optional[str] = None, is_subtype: bool = False):
-=======
-    def register(self, name: Optional[str] = None) -> Callable[..., Type[OperatorMetatype]]:
->>>>>>> 9721cfbd
+    def register(self, name: Optional[str] = None, is_subtype: bool = False) -> Callable[..., Type[OperatorMetatype]]:
         """
         Decorator for registering operator metatypes.
 
