--- conflicted
+++ resolved
@@ -128,11 +128,7 @@
 ]
 
 TORCH_EXTRAS = [
-<<<<<<< HEAD
-    "torch==2.1.2;python_version < '3.11'",
-=======
     "torch==2.2.1;python_version < '3.11'",
->>>>>>> 7f0c73c6
 ]
 
 ONNX_EXTRAS = ["onnx~=1.13.1", "onnxruntime~=1.14.1;python_version < '3.11'"]
